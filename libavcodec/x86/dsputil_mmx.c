--- conflicted
+++ resolved
@@ -2737,15 +2737,11 @@
             H264_QPEL_FUNCS(3, 2, ssse3);
             H264_QPEL_FUNCS(3, 3, ssse3);
             }
-<<<<<<< HEAD
-=======
             else if (bit_depth == 10) {
                 H264_QPEL_FUNCS_10(1, 0, ssse3_cache64)
                 H264_QPEL_FUNCS_10(2, 0, ssse3_cache64)
                 H264_QPEL_FUNCS_10(3, 0, ssse3_cache64)
             }
-            c->add_png_paeth_prediction= add_png_paeth_prediction_ssse3;
->>>>>>> 556f8a06
 #if HAVE_YASM
             if (!high_bit_depth) {
             c->put_h264_chroma_pixels_tab[0]= ff_put_h264_chroma_mc8_ssse3_rnd;
