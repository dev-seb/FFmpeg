/*
 * MPEG1 / MPEG2 video parser
 * Copyright (c) 2000,2001 Fabrice Bellard
 * Copyright (c) 2002-2004 Michael Niedermayer <michaelni@gmx.at>
 *
 * This file is part of FFmpeg.
 *
 * FFmpeg is free software; you can redistribute it and/or
 * modify it under the terms of the GNU Lesser General Public
 * License as published by the Free Software Foundation; either
 * version 2.1 of the License, or (at your option) any later version.
 *
 * FFmpeg is distributed in the hope that it will be useful,
 * but WITHOUT ANY WARRANTY; without even the implied warranty of
 * MERCHANTABILITY or FITNESS FOR A PARTICULAR PURPOSE.  See the GNU
 * Lesser General Public License for more details.
 *
 * You should have received a copy of the GNU Lesser General Public
 * License along with FFmpeg; if not, write to the Free Software
 * Foundation, Inc., 51 Franklin Street, Fifth Floor, Boston, MA 02110-1301 USA
 */

#include "parser.h"
#include "mpeg12.h"
#include "internal.h"

struct MpvParseContext {
    ParseContext pc;
    AVRational frame_rate;
    int progressive_sequence;
    int width, height;
};


static void mpegvideo_extract_headers(AVCodecParserContext *s,
                                      AVCodecContext *avctx,
                                      const uint8_t *buf, int buf_size)
{
    struct MpvParseContext *pc = s->priv_data;
    const uint8_t *buf_end = buf + buf_size;
    uint32_t start_code;
    int frame_rate_index, ext_type, bytes_left;
    int frame_rate_ext_n, frame_rate_ext_d;
    int top_field_first, repeat_first_field, progressive_frame;
    int horiz_size_ext, vert_size_ext, bit_rate_ext;
    int did_set_size=0;
    int bit_rate = 0;
    int vbv_delay = 0;
//FIXME replace the crap with get_bits()
    s->repeat_pict = 0;

    while (buf < buf_end) {
        start_code= -1;
        buf= avpriv_find_start_code(buf, buf_end, &start_code);
        bytes_left = buf_end - buf;
        switch(start_code) {
        case PICTURE_START_CODE:
            if (bytes_left >= 2) {
                s->pict_type = (buf[1] >> 3) & 7;
                if (bytes_left >= 4)
                vbv_delay = ((buf[1] & 0x07) << 13) | (buf[2] << 5) | (buf[3]  >> 3);
            }
            break;
        case SEQ_START_CODE:
            if (bytes_left >= 7) {
                pc->width  = (buf[0] << 4) | (buf[1] >> 4);
                pc->height = ((buf[1] & 0x0f) << 8) | buf[2];
                if(!avctx->width || !avctx->height || !avctx->coded_width || !avctx->coded_height){
                    ff_set_dimensions(avctx, pc->width, pc->height);
                    did_set_size=1;
                }
                frame_rate_index = buf[3] & 0xf;
<<<<<<< HEAD
                pc->frame_rate.den = avctx->time_base.den = ff_mpeg12_frame_rate_tab[frame_rate_index].num;
                pc->frame_rate.num = avctx->time_base.num = ff_mpeg12_frame_rate_tab[frame_rate_index].den;
                bit_rate = (buf[4]<<10) | (buf[5]<<2) | (buf[6]>>6);
=======
                pc->frame_rate = avctx->framerate = ff_mpeg12_frame_rate_tab[frame_rate_index];
                avctx->bit_rate = ((buf[4]<<10) | (buf[5]<<2) | (buf[6]>>6))*400;
>>>>>>> 7ea1b347
                avctx->codec_id = AV_CODEC_ID_MPEG1VIDEO;
            }
            break;
        case EXT_START_CODE:
            if (bytes_left >= 1) {
                ext_type = (buf[0] >> 4);
                switch(ext_type) {
                case 0x1: /* sequence extension */
                    if (bytes_left >= 6) {
                        horiz_size_ext = ((buf[1] & 1) << 1) | (buf[2] >> 7);
                        vert_size_ext = (buf[2] >> 5) & 3;
                        bit_rate_ext = ((buf[2] & 0x1F)<<7) | (buf[3]>>1);
                        frame_rate_ext_n = (buf[5] >> 5) & 3;
                        frame_rate_ext_d = (buf[5] & 0x1f);
                        pc->progressive_sequence = buf[1] & (1 << 3);
                        avctx->has_b_frames= !(buf[5] >> 7);

                        pc->width  |=(horiz_size_ext << 12);
                        pc->height |=( vert_size_ext << 12);
                        bit_rate = (bit_rate&0x3FFFF) | (bit_rate_ext << 18);
                        if(did_set_size)
                            ff_set_dimensions(avctx, pc->width, pc->height);
                        avctx->framerate.num = pc->frame_rate.num * (frame_rate_ext_n + 1) * 2;
                        avctx->framerate.den = pc->frame_rate.den * (frame_rate_ext_d + 1);
                        avctx->codec_id = AV_CODEC_ID_MPEG2VIDEO;
                    }
                    break;
                case 0x8: /* picture coding extension */
                    if (bytes_left >= 5) {
                        top_field_first = buf[3] & (1 << 7);
                        repeat_first_field = buf[3] & (1 << 1);
                        progressive_frame = buf[4] & (1 << 7);

                        /* check if we must repeat the frame */
                        s->repeat_pict = 1;
                        if (repeat_first_field) {
                            if (pc->progressive_sequence) {
                                if (top_field_first)
                                    s->repeat_pict = 5;
                                else
                                    s->repeat_pict = 3;
                            } else if (progressive_frame) {
                                s->repeat_pict = 2;
                            }
                        }

                        if (!pc->progressive_sequence) {
                            if (top_field_first)
                                s->field_order = AV_FIELD_TT;
                            else
                                s->field_order = AV_FIELD_BB;
                        } else
                            s->field_order = AV_FIELD_PROGRESSIVE;
                    }
                    break;
                }
            }
            break;
        case -1:
            goto the_end;
        default:
            /* we stop parsing when we encounter a slice. It ensures
               that this function takes a negligible amount of time */
            if (start_code >= SLICE_MIN_START_CODE &&
                start_code <= SLICE_MAX_START_CODE)
                goto the_end;
            break;
        }
    }
 the_end: ;
<<<<<<< HEAD
    if (avctx->codec_id == AV_CODEC_ID_MPEG2VIDEO && bit_rate) {
        avctx->rc_max_rate = 400*bit_rate;
    }
    if (bit_rate &&
        ((avctx->codec_id == AV_CODEC_ID_MPEG1VIDEO && bit_rate != 0x3FFFF) || vbv_delay != 0xFFFF)) {
        avctx->bit_rate = 400*bit_rate;
    }
=======
#if FF_API_AVCTX_TIMEBASE
    if (avctx->framerate.num)
        avctx->time_base = av_inv_q(avctx->framerate);
#endif
>>>>>>> 7ea1b347
}

static int mpegvideo_parse(AVCodecParserContext *s,
                           AVCodecContext *avctx,
                           const uint8_t **poutbuf, int *poutbuf_size,
                           const uint8_t *buf, int buf_size)
{
    struct MpvParseContext *pc1 = s->priv_data;
    ParseContext *pc= &pc1->pc;
    int next;

    if(s->flags & PARSER_FLAG_COMPLETE_FRAMES){
        next= buf_size;
    }else{
        next= ff_mpeg1_find_frame_end(pc, buf, buf_size, s);

        if (ff_combine_frame(pc, next, &buf, &buf_size) < 0) {
            *poutbuf = NULL;
            *poutbuf_size = 0;
            return buf_size;
        }

    }
    /* we have a full frame : we just parse the first few MPEG headers
       to have the full timing information. The time take by this
       function should be negligible for uncorrupted streams */
    mpegvideo_extract_headers(s, avctx, buf, buf_size);
    av_dlog(NULL, "pict_type=%d frame_rate=%0.3f repeat_pict=%d\n",
            s->pict_type, (double)avctx->time_base.den / avctx->time_base.num, s->repeat_pict);

    *poutbuf = buf;
    *poutbuf_size = buf_size;
    return next;
}

static int mpegvideo_split(AVCodecContext *avctx,
                           const uint8_t *buf, int buf_size)
{
    int i;
    uint32_t state= -1;
    int found=0;

    for(i=0; i<buf_size; i++){
        state= (state<<8) | buf[i];
        if(state == 0x1B3){
            found=1;
        }else if(found && state != 0x1B5 && state < 0x200 && state >= 0x100)
            return i-3;
    }
    return 0;
}

static int mpegvideo_parse_init(AVCodecParserContext *s)
{
    s->pict_type = AV_PICTURE_TYPE_NONE; // first frame might be partial
    return 0;
}

AVCodecParser ff_mpegvideo_parser = {
    .codec_ids      = { AV_CODEC_ID_MPEG1VIDEO, AV_CODEC_ID_MPEG2VIDEO },
    .priv_data_size = sizeof(struct MpvParseContext),
    .parser_init    = mpegvideo_parse_init,
    .parser_parse   = mpegvideo_parse,
    .parser_close   = ff_parse_close,
    .split          = mpegvideo_split,
};<|MERGE_RESOLUTION|>--- conflicted
+++ resolved
@@ -70,14 +70,8 @@
                     did_set_size=1;
                 }
                 frame_rate_index = buf[3] & 0xf;
-<<<<<<< HEAD
-                pc->frame_rate.den = avctx->time_base.den = ff_mpeg12_frame_rate_tab[frame_rate_index].num;
-                pc->frame_rate.num = avctx->time_base.num = ff_mpeg12_frame_rate_tab[frame_rate_index].den;
+                pc->frame_rate = avctx->framerate = ff_mpeg12_frame_rate_tab[frame_rate_index];
                 bit_rate = (buf[4]<<10) | (buf[5]<<2) | (buf[6]>>6);
-=======
-                pc->frame_rate = avctx->framerate = ff_mpeg12_frame_rate_tab[frame_rate_index];
-                avctx->bit_rate = ((buf[4]<<10) | (buf[5]<<2) | (buf[6]>>6))*400;
->>>>>>> 7ea1b347
                 avctx->codec_id = AV_CODEC_ID_MPEG1VIDEO;
             }
             break;
@@ -148,7 +142,6 @@
         }
     }
  the_end: ;
-<<<<<<< HEAD
     if (avctx->codec_id == AV_CODEC_ID_MPEG2VIDEO && bit_rate) {
         avctx->rc_max_rate = 400*bit_rate;
     }
@@ -156,12 +149,10 @@
         ((avctx->codec_id == AV_CODEC_ID_MPEG1VIDEO && bit_rate != 0x3FFFF) || vbv_delay != 0xFFFF)) {
         avctx->bit_rate = 400*bit_rate;
     }
-=======
 #if FF_API_AVCTX_TIMEBASE
     if (avctx->framerate.num)
         avctx->time_base = av_inv_q(avctx->framerate);
 #endif
->>>>>>> 7ea1b347
 }
 
 static int mpegvideo_parse(AVCodecParserContext *s,
