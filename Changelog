--- conflicted
+++ resolved
@@ -1,18 +1,7 @@
 Entries are sorted chronologically from oldest to youngest within each release,
 releases are sorted from youngest to oldest.
 
-<<<<<<< HEAD
 version <next>:
-=======
-version 10:
-- av_strnstr
-- support ID3v2 tags in ASF files
-
-
-version 9:
-- av_basename and av_dirname
-- adobe and limelight publisher authentication in RTMP
->>>>>>> f5fac6f7
 - VDPAU hardware acceleration through normal hwaccel
 - SRTP support
 - Error diffusion dither in Swscale
@@ -27,6 +16,7 @@
 - histogram filter
 - tee muxer
 - il filter ported from libmpcodecs
+- support ID3v2 tags in ASF files
 
 
 version 1.1:
