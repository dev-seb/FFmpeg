#!/bin/sh
#
# FFmpeg configure script
#
# Copyright (c) 2000-2002 Fabrice Bellard
# Copyright (c) 2005-2008 Diego Biurrun
# Copyright (c) 2005-2008 Mans Rullgard
#

# Prevent locale nonsense from breaking basic text processing.
LC_ALL=C
export LC_ALL

# make sure we are running under a compatible shell
# try to make this part work with most shells

try_exec(){
    echo "Trying shell $1"
    type "$1" > /dev/null 2>&1 && exec "$@"
}

unset foo
(: ${foo%%bar}) 2> /dev/null
E1="$?"

(: ${foo?}) 2> /dev/null
E2="$?"

if test "$E1" != 0 || test "$E2" = 0; then
    echo "Broken shell detected.  Trying alternatives."
    export FF_CONF_EXEC
    if test "0$FF_CONF_EXEC" -lt 1; then
        FF_CONF_EXEC=1
        try_exec bash "$0" "$@"
    fi
    if test "0$FF_CONF_EXEC" -lt 2; then
        FF_CONF_EXEC=2
        try_exec ksh "$0" "$@"
    fi
    if test "0$FF_CONF_EXEC" -lt 3; then
        FF_CONF_EXEC=3
        try_exec /usr/xpg4/bin/sh "$0" "$@"
    fi
    echo "No compatible shell script interpreter found."
    echo "This configure script requires a POSIX-compatible shell"
    echo "such as bash or ksh."
    echo "THIS IS NOT A BUG IN FFMPEG, DO NOT REPORT IT AS SUCH."
    echo "Instead, install a working POSIX-compatible shell."
    echo "Disabling this configure test will create a broken FFmpeg."
    if test "$BASH_VERSION" = '2.04.0(1)-release'; then
        echo "This bash version ($BASH_VERSION) is broken on your platform."
        echo "Upgrade to a later version if available."
    fi
    exit 1
fi

test -d /usr/xpg4/bin && PATH=/usr/xpg4/bin:$PATH

show_help(){
    cat <<EOF
Usage: configure [options]
Options: [defaults in brackets after descriptions]

Help options:
  --help                   print this message
  --list-decoders          show all available decoders
  --list-encoders          show all available encoders
  --list-hwaccels          show all available hardware accelerators
  --list-demuxers          show all available demuxers
  --list-muxers            show all available muxers
  --list-parsers           show all available parsers
  --list-protocols         show all available protocols
  --list-bsfs              show all available bitstream filters
  --list-indevs            show all available input devices
  --list-outdevs           show all available output devices
  --list-filters           show all available filters

Standard options:
  --logfile=FILE           log tests and output to FILE [config.log]
  --disable-logging        do not log configure debug information
  --fatal-warnings         fail if any configure warning is generated
  --prefix=PREFIX          install in PREFIX [$prefix]
  --bindir=DIR             install binaries in DIR [PREFIX/bin]
  --datadir=DIR            install data files in DIR [PREFIX/share/ffmpeg]
  --docdir=DIR             install documentation in DIR [PREFIX/share/doc/ffmpeg]
  --libdir=DIR             install libs in DIR [PREFIX/lib]
  --shlibdir=DIR           install shared libs in DIR [PREFIX/lib]
  --incdir=DIR             install includes in DIR [PREFIX/include]
  --mandir=DIR             install man page in DIR [PREFIX/share/man]
  --enable-rpath           use rpath to allow installing libraries in paths
                           not part of the dynamic linker search path

Licensing options:
  --enable-gpl             allow use of GPL code, the resulting libs
                           and binaries will be under GPL [no]
  --enable-version3        upgrade (L)GPL to version 3 [no]
  --enable-nonfree         allow use of nonfree code, the resulting libs
                           and binaries will be unredistributable [no]

Configuration options:
  --disable-static         do not build static libraries [no]
  --enable-shared          build shared libraries [no]
  --enable-small           optimize for size instead of speed
  --disable-runtime-cpudetect disable detecting cpu capabilities at runtime (smaller binary)
  --enable-gray            enable full grayscale support (slower color)
  --disable-swscale-alpha  disable alpha channel support in swscale
  --disable-all            disable building components, libraries and programs
  --enable-incompatible-libav-abi enable incompatible Libav fork ABI [no]
  --enable-incompatible-fork-abi  enable incompatible Libav fork ABI (deprecated) [no]
  --enable-raise-major     increase major version numbers in sonames [no]

Program options:
  --disable-programs       do not build command line programs
  --disable-ffmpeg         disable ffmpeg build
  --disable-ffplay         disable ffplay build
  --disable-ffprobe        disable ffprobe build
  --disable-ffserver       disable ffserver build

Documentation options:
  --disable-doc            do not build documentation
  --disable-htmlpages      do not build HTML documentation pages
  --disable-manpages       do not build man documentation pages
  --disable-podpages       do not build POD documentation pages
  --disable-txtpages       do not build text documentation pages

Component options:
  --disable-avdevice       disable libavdevice build
  --disable-avcodec        disable libavcodec build
  --disable-avformat       disable libavformat build
  --disable-avutil         disable libavutil build
  --disable-swresample     disable libswresample build
  --disable-swscale        disable libswscale build
  --disable-postproc       disable libpostproc build
  --disable-avfilter       disable libavfilter build
  --enable-avresample      enable libavresample build [no]
  --disable-pthreads       disable pthreads [auto]
  --disable-w32threads     disable Win32 threads [auto]
  --disable-os2threads     disable OS/2 threads [auto]
  --disable-network        disable network support [no]
  --disable-dct            disable DCT code
  --disable-dwt            disable DWT code
  --disable-error-resilience disable error resilience code
  --disable-lsp            disable LSP code
  --disable-lzo            disable LZO decoder code
  --disable-mdct           disable MDCT code
  --disable-rdft           disable RDFT code
  --disable-fft            disable FFT code

Hardware accelerators:
  --disable-dxva2          disable DXVA2 code [autodetect]
  --disable-vaapi          disable VAAPI code [autodetect]
  --enable-vda             enable VDA code
  --disable-vdpau          disable VDPAU code [autodetect]

Individual component options:
  --disable-everything     disable all components listed below
  --disable-encoder=NAME   disable encoder NAME
  --enable-encoder=NAME    enable encoder NAME
  --disable-encoders       disable all encoders
  --disable-decoder=NAME   disable decoder NAME
  --enable-decoder=NAME    enable decoder NAME
  --disable-decoders       disable all decoders
  --disable-hwaccel=NAME   disable hwaccel NAME
  --enable-hwaccel=NAME    enable hwaccel NAME
  --disable-hwaccels       disable all hwaccels
  --disable-muxer=NAME     disable muxer NAME
  --enable-muxer=NAME      enable muxer NAME
  --disable-muxers         disable all muxers
  --disable-demuxer=NAME   disable demuxer NAME
  --enable-demuxer=NAME    enable demuxer NAME
  --disable-demuxers       disable all demuxers
  --enable-parser=NAME     enable parser NAME
  --disable-parser=NAME    disable parser NAME
  --disable-parsers        disable all parsers
  --enable-bsf=NAME        enable bitstream filter NAME
  --disable-bsf=NAME       disable bitstream filter NAME
  --disable-bsfs           disable all bitstream filters
  --enable-protocol=NAME   enable protocol NAME
  --disable-protocol=NAME  disable protocol NAME
  --disable-protocols      disable all protocols
  --enable-indev=NAME      enable input device NAME
  --disable-indev=NAME     disable input device NAME
  --disable-indevs         disable input devices
  --enable-outdev=NAME     enable output device NAME
  --disable-outdev=NAME    disable output device NAME
  --disable-outdevs        disable output devices
  --disable-devices        disable all devices
  --enable-filter=NAME     enable filter NAME
  --disable-filter=NAME    disable filter NAME
  --disable-filters        disable all filters

External library support:
  --enable-avisynth        enable reading of AviSynth script files [no]
  --disable-bzlib          disable bzlib [autodetect]
  --enable-fontconfig      enable fontconfig
  --enable-frei0r          enable frei0r video filtering
  --enable-gnutls          enable gnutls [no]
  --disable-iconv          disable iconv [autodetect]
  --enable-ladspa          enable LADSPA audio filtering
  --enable-libaacplus      enable AAC+ encoding via libaacplus [no]
  --enable-libass          enable libass subtitles rendering [no]
  --enable-libbluray       enable BluRay reading using libbluray [no]
  --enable-libcaca         enable textual display using libcaca
  --enable-libcelt         enable CELT decoding via libcelt [no]
  --enable-libcdio         enable audio CD grabbing with libcdio
  --enable-libdc1394       enable IIDC-1394 grabbing using libdc1394
                           and libraw1394 [no]
  --enable-libfaac         enable AAC encoding via libfaac [no]
  --enable-libfdk-aac      enable AAC de/encoding via libfdk-aac [no]
  --enable-libflite        enable flite (voice synthesis) support via libflite [no]
  --enable-libfreetype     enable libfreetype [no]
  --enable-libgme          enable Game Music Emu via libgme [no]
  --enable-libgsm          enable GSM de/encoding via libgsm [no]
  --enable-libiec61883     enable iec61883 via libiec61883 [no]
  --enable-libilbc         enable iLBC de/encoding via libilbc [no]
  --enable-libmodplug      enable ModPlug via libmodplug [no]
  --enable-libmp3lame      enable MP3 encoding via libmp3lame [no]
  --enable-libnut          enable NUT (de)muxing via libnut,
                           native (de)muxer exists [no]
  --enable-libopencore-amrnb enable AMR-NB de/encoding via libopencore-amrnb [no]
  --enable-libopencore-amrwb enable AMR-WB decoding via libopencore-amrwb [no]
  --enable-libopencv       enable video filtering via libopencv [no]
  --enable-libopenjpeg     enable JPEG 2000 de/encoding via OpenJPEG [no]
  --enable-libopus         enable Opus decoding via libopus [no]
  --enable-libpulse        enable Pulseaudio input via libpulse [no]
  --enable-libquvi         enable quvi input via libquvi [no]
  --enable-librtmp         enable RTMP[E] support via librtmp [no]
  --enable-libschroedinger enable Dirac de/encoding via libschroedinger [no]
  --enable-libshine        enable fixed-point MP3 encoding via libshine [no]
  --enable-libsoxr         enable Include libsoxr resampling [no]
  --enable-libspeex        enable Speex de/encoding via libspeex [no]
  --enable-libssh          enable SFTP protocol via libssh [no]
  --enable-libstagefright-h264  enable H.264 decoding via libstagefright [no]
  --enable-libtheora       enable Theora encoding via libtheora [no]
  --enable-libtwolame      enable MP2 encoding via libtwolame [no]
  --enable-libutvideo      enable Ut Video encoding and decoding via libutvideo [no]
  --enable-libv4l2         enable libv4l2/v4l-utils [no]
  --enable-libvidstab      enable video stabilization using vid.stab [no]
  --enable-libvo-aacenc    enable AAC encoding via libvo-aacenc [no]
  --enable-libvo-amrwbenc  enable AMR-WB encoding via libvo-amrwbenc [no]
  --enable-libvorbis       enable Vorbis en/decoding via libvorbis,
                           native implementation exists [no]
  --enable-libvpx          enable VP8 and VP9 de/encoding via libvpx [no]
  --enable-libwavpack      enable wavpack encoding via libwavpack [no]
  --enable-libwebp         enable WebP encoding via libwebp [no]
  --enable-libx264         enable H.264 encoding via x264 [no]
  --enable-libx265         enable HEVC encoding via x265 [no]
  --enable-libxavs         enable AVS encoding via xavs [no]
  --enable-libxvid         enable Xvid encoding via xvidcore,
                           native MPEG-4/Xvid encoder exists [no]
  --enable-libzmq          enable message passing via libzmq [no]
  --enable-libzvbi         enable teletext support via libzvbi [no]
  --enable-decklink        enable Blackmagick DeckLink output [no]
  --enable-openal          enable OpenAL 1.1 capture support [no]
  --enable-opencl          enable OpenCL code
  --enable-opengl          enable OpenGL rendering [no]
  --enable-openssl         enable openssl [no]
  --enable-x11grab         enable X11 grabbing [no]
  --disable-zlib           disable zlib [autodetect]

Advanced options (experts only):
  --cross-prefix=PREFIX    use PREFIX for compilation tools [$cross_prefix]
  --enable-cross-compile   assume a cross-compiler is used
  --sysroot=PATH           root of cross-build tree
  --sysinclude=PATH        location of cross-build system headers
  --target-os=OS           compiler targets OS [$target_os]
  --target-exec=CMD        command to run executables on target
  --target-path=DIR        path to view of build directory on target
  --target-samples=DIR     path to samples directory on target
  --tempprefix=PATH        force fixed dir/prefix instead of mktemp for checks
  --toolchain=NAME         set tool defaults according to NAME
  --nm=NM                  use nm tool NM [$nm_default]
  --ar=AR                  use archive tool AR [$ar_default]
  --as=AS                  use assembler AS [$as_default]
  --windres=WINDRES        use windows resource compiler WINDRES [$windres_default]
  --yasmexe=EXE            use yasm-compatible assembler EXE [$yasmexe_default]
  --cc=CC                  use C compiler CC [$cc_default]
  --cxx=CXX                use C compiler CXX [$cxx_default]
  --dep-cc=DEPCC           use dependency generator DEPCC [$cc_default]
  --ld=LD                  use linker LD [$ld_default]
  --host-cc=HOSTCC         use host C compiler HOSTCC
  --host-cflags=HCFLAGS    use HCFLAGS when compiling for host
  --host-cppflags=HCPPFLAGS use HCPPFLAGS when compiling for host
  --host-ld=HOSTLD         use host linker HOSTLD
  --host-ldflags=HLDFLAGS  use HLDFLAGS when linking for host
  --host-libs=HLIBS        use libs HLIBS when linking for host
  --host-os=OS             compiler host OS [$target_os]
  --extra-cflags=ECFLAGS   add ECFLAGS to CFLAGS [$CFLAGS]
  --extra-cxxflags=ECFLAGS add ECFLAGS to CXXFLAGS [$CXXFLAGS]
  --extra-ldflags=ELDFLAGS add ELDFLAGS to LDFLAGS [$LDFLAGS]
  --extra-libs=ELIBS       add ELIBS [$ELIBS]
  --extra-version=STRING   version string suffix []
  --optflags=OPTFLAGS      override optimization-related compiler flags
  --build-suffix=SUFFIX    library name suffix []
  --malloc-prefix=PREFIX   prefix malloc and related names with PREFIX
  --progs-suffix=SUFFIX    program name suffix []
  --arch=ARCH              select architecture [$arch]
  --cpu=CPU                select the minimum required CPU (affects
                           instruction selection, may crash on older CPUs)
  --enable-pic             build position-independent code
  --enable-sram            allow use of on-chip SRAM
  --enable-thumb           compile for Thumb instruction set
  --disable-symver         disable symbol versioning
  --enable-hardcoded-tables use hardcoded tables instead of runtime generation
  --disable-safe-bitstream-reader
                           disable buffer boundary checking in bitreaders
                           (faster, but may crash)
  --enable-memalign-hack   emulate memalign, interferes with memory debuggers
  --enable-lto             use link-time optimization

Optimization options (experts only):
  --disable-asm            disable all assembler optimizations
  --disable-altivec        disable AltiVec optimizations
  --disable-amd3dnow       disable 3DNow! optimizations
  --disable-amd3dnowext    disable 3DNow! extended optimizations
  --disable-mmx            disable MMX optimizations
  --disable-mmxext         disable MMXEXT optimizations
  --disable-sse            disable SSE optimizations
  --disable-sse2           disable SSE2 optimizations
  --disable-sse3           disable SSE3 optimizations
  --disable-ssse3          disable SSSE3 optimizations
  --disable-sse4           disable SSE4 optimizations
  --disable-sse42          disable SSE4.2 optimizations
  --disable-avx            disable AVX optimizations
  --disable-xop            disable XOP optimizations
  --disable-fma3           disable FMA3 optimizations
  --disable-fma4           disable FMA4 optimizations
  --disable-avx2           disable AVX2 optimizations
  --disable-armv5te        disable armv5te optimizations
  --disable-armv6          disable armv6 optimizations
  --disable-armv6t2        disable armv6t2 optimizations
  --disable-vfp            disable VFP optimizations
  --disable-neon           disable NEON optimizations
  --disable-vis            disable VIS optimizations
  --disable-inline-asm     disable use of inline assembler
  --disable-yasm           disable use of yasm assembler
  --disable-mips32r2       disable MIPS32R2 optimizations
  --disable-mipsdspr1      disable MIPS DSP ASE R1 optimizations
  --disable-mipsdspr2      disable MIPS DSP ASE R2 optimizations
  --disable-mipsfpu        disable floating point MIPS optimizations
  --disable-fast-unaligned consider unaligned accesses slow

Developer options (useful when working on FFmpeg itself):
  --disable-debug          disable debugging symbols
  --enable-debug=LEVEL     set the debug level [$debuglevel]
  --disable-optimizations  disable compiler optimizations
  --enable-extra-warnings  enable more compiler warnings
  --disable-stripping      disable stripping of executables and shared libraries
  --assert-level=level     0(default), 1 or 2, amount of assertion testing,
                           2 causes a slowdown at runtime.
  --enable-memory-poisoning fill heap uninitialized allocated space with arbitrary data
  --valgrind=VALGRIND      run "make fate" tests through valgrind to detect memory
                           leaks and errors, using the specified valgrind binary.
                           Cannot be combined with --target-exec
  --enable-ftrapv          Trap arithmetic overflows
  --samples=PATH           location of test samples for FATE, if not set use
                           \$FATE_SAMPLES at make invocation time.
  --enable-neon-clobber-test check NEON registers for clobbering (should be
                           used only for debugging purposes)
  --enable-xmm-clobber-test check XMM registers for clobbering (Win64-only;
                           should be used only for debugging purposes)
  --enable-random          randomly enable/disable components
  --disable-random
  --enable-random=LIST     randomly enable/disable specific components or
  --disable-random=LIST    component groups. LIST is a comma-separated list
                           of NAME[:PROB] entries where NAME is a component
                           (group) and PROB the probability associated with
                           NAME (default 0.5).
  --random-seed=VALUE      seed value for --enable/disable-random

NOTE: Object files are built at the place where configure is launched.
EOF
  exit 0
}

quotes='""'

log(){
    echo "$@" >> $logfile
}

log_file(){
    log BEGIN $1
    pr -n -t $1 >> $logfile
    log END $1
}

echolog(){
    log "$@"
    echo "$@"
}

warn(){
    log "WARNING: $*"
    WARNINGS="${WARNINGS}WARNING: $*\n"
}

die(){
    echolog "$@"
    cat <<EOF

If you think configure made a mistake, make sure you are using the latest
version from Git.  If the latest version fails, report the problem to the
ffmpeg-user@ffmpeg.org mailing list or IRC #ffmpeg on irc.freenode.net.
EOF
    if disabled logging; then
        cat <<EOF
Rerun configure with logging enabled (do not use --disable-logging), and
include the log this produces with your report.
EOF
    else
        cat <<EOF
Include the log file "$logfile" produced by configure as this will help
solving the problem.
EOF
    fi
    exit 1
}

# Avoid locale weirdness, besides we really just want to translate ASCII.
toupper(){
    echo "$@" | tr abcdefghijklmnopqrstuvwxyz ABCDEFGHIJKLMNOPQRSTUVWXYZ
}

tolower(){
    echo "$@" | tr ABCDEFGHIJKLMNOPQRSTUVWXYZ abcdefghijklmnopqrstuvwxyz
}

c_escape(){
    echo "$*" | sed 's/["\\]/\\\0/g'
}

sh_quote(){
    v=$(echo "$1" | sed "s/'/'\\\\''/g")
    test "x$v" = "x${v#*[!A-Za-z0-9_/.+-]}" || v="'$v'"
    echo "$v"
}

cleanws(){
    echo "$@" | sed 's/^ *//;s/  */ /g;s/ *$//;s/\r//g'
}

filter(){
    pat=$1
    shift
    for v; do
        eval "case $v in $pat) echo $v ;; esac"
    done
}

filter_out(){
    pat=$1
    shift
    for v; do
        eval "case $v in $pat) ;; *) echo $v ;; esac"
    done
}

map(){
    m=$1
    shift
    for v; do eval $m; done
}

add_suffix(){
    suffix=$1
    shift
    for v; do echo ${v}${suffix}; done
}

set_all(){
    value=$1
    shift
    for var in $*; do
        eval $var=$value
    done
}

set_weak(){
    value=$1
    shift
    for var; do
        eval : \${$var:=$value}
    done
}

sanitize_var_name(){
    echo $@ | sed 's/[^A-Za-z0-9_]/_/g'
}

set_safe(){
    var=$1
    shift
    eval $(sanitize_var_name "$var")='$*'
}

get_safe(){
    eval echo \$$(sanitize_var_name "$1")
}

pushvar(){
    for pvar in $*; do
        eval level=\${${pvar}_level:=0}
        eval ${pvar}_${level}="\$$pvar"
        eval ${pvar}_level=$(($level+1))
    done
}

popvar(){
    for pvar in $*; do
        eval level=\${${pvar}_level:-0}
        test $level = 0 && continue
        eval level=$(($level-1))
        eval $pvar="\${${pvar}_${level}}"
        eval ${pvar}_level=$level
        eval unset ${pvar}_${level}
    done
}

enable(){
    set_all yes $*
}

disable(){
    set_all no $*
}

enable_weak(){
    set_weak yes $*
}

disable_weak(){
    set_weak no $*
}

enable_safe(){
    for var; do
        enable $(echo "$var" | sed 's/[^A-Za-z0-9_]/_/g')
    done
}

disable_safe(){
    for var; do
        disable $(echo "$var" | sed 's/[^A-Za-z0-9_]/_/g')
    done
}

do_enable_deep(){
    for var; do
        enabled $var && continue
        eval sel="\$${var}_select"
        eval sgs="\$${var}_suggest"
        pushvar var sgs
        enable_deep $sel
        popvar sgs
        enable_deep_weak $sgs
        popvar var
    done
}

enable_deep(){
    do_enable_deep $*
    enable $*
}

enable_deep_weak(){
    for var; do
        disabled $var && continue
        pushvar var
        do_enable_deep $var
        popvar var
        enable_weak $var
    done
}

enabled(){
    test "${1#!}" = "$1" && op== || op=!=
    eval test "x\$${1#!}" $op "xyes"
}

disabled(){
    test "${1#!}" = "$1" && op== || op=!=
    eval test "x\$${1#!}" $op "xno"
}

enabled_all(){
    for opt; do
        enabled $opt || return 1
    done
}

disabled_all(){
    for opt; do
        disabled $opt || return 1
    done
}

enabled_any(){
    for opt; do
        enabled $opt && return 0
    done
}

disabled_any(){
    for opt; do
        disabled $opt && return 0
    done
    return 1
}

set_default(){
    for opt; do
        eval : \${$opt:=\$${opt}_default}
    done
}

is_in(){
    value=$1
    shift
    for var in $*; do
        [ $var = $value ] && return 0
    done
    return 1
}

do_check_deps(){
    for cfg; do
        cfg="${cfg#!}"
        enabled ${cfg}_checking && die "Circular dependency for $cfg."
        disabled ${cfg}_checking && continue
        enable ${cfg}_checking
        append allopts $cfg

        eval dep_all="\$${cfg}_deps"
        eval dep_any="\$${cfg}_deps_any"
        eval dep_sel="\$${cfg}_select"
        eval dep_sgs="\$${cfg}_suggest"
        eval dep_ifa="\$${cfg}_if"
        eval dep_ifn="\$${cfg}_if_any"

        pushvar cfg dep_all dep_any dep_sel dep_sgs dep_ifa dep_ifn
        do_check_deps $dep_all $dep_any $dep_sel $dep_sgs $dep_ifa $dep_ifn
        popvar cfg dep_all dep_any dep_sel dep_sgs dep_ifa dep_ifn

        [ -n "$dep_ifa" ] && { enabled_all $dep_ifa && enable_weak $cfg; }
        [ -n "$dep_ifn" ] && { enabled_any $dep_ifn && enable_weak $cfg; }
        enabled_all  $dep_all || disable $cfg
        enabled_any  $dep_any || disable $cfg
        disabled_any $dep_sel && disable $cfg

        if enabled $cfg; then
            enable_deep $dep_sel
            enable_deep_weak $dep_sgs
        fi

        disable ${cfg}_checking
    done
}

check_deps(){
    unset allopts

    do_check_deps "$@"

    for cfg in $allopts; do
        enabled $cfg || continue
        eval dep_extralibs="\$${cfg}_extralibs"
        test -n "$dep_extralibs" && add_extralibs $dep_extralibs
    done
}

print_config(){
    pfx=$1
    files=$2
    shift 2
    map 'eval echo "$v \${$v:-no}"' "$@" |
    awk "BEGIN { split(\"$files\", files) }
        {
            c = \"$pfx\" toupper(\$1);
            v = \$2;
            sub(/yes/, 1, v);
            sub(/no/,  0, v);
            for (f in files) {
                file = files[f];
                if (file ~ /\\.h\$/) {
                    printf(\"#define %s %d\\n\", c, v) >>file;
                } else if (file ~ /\\.asm\$/) {
                    printf(\"%%define %s %d\\n\", c, v) >>file;
                } else if (file ~ /\\.mak\$/) {
                    n = -v ? \"\" : \"!\";
                    printf(\"%s%s=yes\\n\", n, c) >>file;
                } else if (file ~ /\\.texi\$/) {
                    pre = -v ? \"\" : \"@c \";
                    yesno = \$2;
                    c2 = tolower(c);
                    gsub(/_/, \"-\", c2);
                    printf(\"%s@set %s %s\\n\", pre, c2, yesno) >>file;
                }
            }
        }"
}

print_enabled(){
    suf=$1
    shift
    for v; do
        enabled $v && printf "%s\n" ${v%$suf};
    done
}

append(){
    var=$1
    shift
    eval "$var=\"\$$var $*\""
}

prepend(){
    var=$1
    shift
    eval "$var=\"$* \$$var\""
}

add_cppflags(){
    append CPPFLAGS "$@"
}

add_cflags(){
    append CFLAGS $($cflags_filter "$@")
}

add_cxxflags(){
    append CXXFLAGS $($cflags_filter "$@")
}

add_asflags(){
    append ASFLAGS $($asflags_filter "$@")
}

add_ldflags(){
    append LDFLAGS $($ldflags_filter "$@")
}

add_stripflags(){
    append ASMSTRIPFLAGS "$@"
}

add_extralibs(){
    prepend extralibs $($ldflags_filter "$@")
}

add_host_cppflags(){
    append host_cppflags "$@"
}

add_host_cflags(){
    append host_cflags $($host_cflags_filter "$@")
}

add_host_ldflags(){
    append host_ldflags $($host_ldflags_filter "$@")
}

add_compat(){
    append compat_objs $1
    shift
    map 'add_cppflags -D$v' "$@"
}

check_cmd(){
    log "$@"
    "$@" >> $logfile 2>&1
}

cc_o(){
    eval printf '%s\\n' $CC_O
}

cc_e(){
    eval printf '%s\\n' $CC_E
}

check_cc(){
    log check_cc "$@"
    cat > $TMPC
    log_file $TMPC
    check_cmd $cc $CPPFLAGS $CFLAGS "$@" $CC_C $(cc_o $TMPO) $TMPC
}

check_cxx(){
    log check_cxx "$@"
    cat > $TMPCPP
    log_file $TMPCPP
    check_cmd $cxx $CPPFLAGS $CFLAGS $CXXFLAGS "$@" $CXX_C -o $TMPO $TMPCPP
}

check_cpp(){
    log check_cpp "$@"
    cat > $TMPC
    log_file $TMPC
    check_cmd $cc $CPPFLAGS $CFLAGS "$@" $(cc_e $TMPO) $TMPC
}

as_o(){
    eval printf '%s\\n' $AS_O
}

check_as(){
    log check_as "$@"
    cat > $TMPS
    log_file $TMPS
    check_cmd $as $CPPFLAGS $ASFLAGS "$@" $AS_C $(as_o $TMPO) $TMPS
}

check_inline_asm(){
    log check_inline_asm "$@"
    name="$1"
    code="$2"
    shift 2
    disable $name
    check_cc "$@" <<EOF && enable $name
void foo(void){ __asm__ volatile($code); }
EOF
}

check_insn(){
    log check_insn "$@"
    check_inline_asm ${1}_inline "\"$2\""
    echo "$2" | check_as && enable ${1}_external || disable ${1}_external
}

check_yasm(){
    log check_yasm "$@"
    echo "$1" > $TMPS
    log_file $TMPS
    shift 1
    check_cmd $yasmexe $YASMFLAGS -Werror "$@" -o $TMPO $TMPS
}

ld_o(){
    eval printf '%s\\n' $LD_O
}

check_ld(){
    log check_ld "$@"
    type=$1
    shift 1
    flags=$(filter_out '-l*|*.so' $@)
    libs=$(filter '-l*|*.so' $@)
    check_$type $($cflags_filter $flags) || return
    flags=$($ldflags_filter $flags)
    libs=$($ldflags_filter $libs)
    check_cmd $ld $LDFLAGS $flags $(ld_o $TMPE) $TMPO $libs $extralibs
}

print_include(){
    hdr=$1
    test "${hdr%.h}" = "${hdr}" &&
        echo "#include $hdr"    ||
        echo "#include <$hdr>"
}

check_code(){
    log check_code "$@"
    check=$1
    headers=$2
    code=$3
    shift 3
    {
        for hdr in $headers; do
            print_include $hdr
        done
        echo "int main(void) { $code; return 0; }"
    } | check_$check "$@"
}

check_cppflags(){
    log check_cppflags "$@"
    check_cc "$@" <<EOF && append CPPFLAGS "$@"
int x;
EOF
}

test_cflags(){
    log test_cflags "$@"
    set -- $($cflags_filter "$@")
    check_cc "$@" <<EOF
int x;
EOF
}

check_cflags(){
    log check_cflags "$@"
    test_cflags "$@" && add_cflags "$@"
}

check_cxxflags(){
    log check_cxxflags "$@"
    set -- $($cflags_filter "$@")
    check_cxx "$@" <<EOF && append CXXFLAGS "$@"
int x;
EOF
}

test_ldflags(){
    log test_ldflags "$@"
    check_ld "cc" "$@" <<EOF
int main(void){ return 0; }
EOF
}

check_ldflags(){
    log check_ldflags "$@"
    test_ldflags "$@" && add_ldflags "$@"
}

test_stripflags(){
    log test_stripflags "$@"
    # call check_cc to get a fresh TMPO
    check_cc <<EOF
int main(void) { return 0; }
EOF
    check_cmd $strip $ASMSTRIPFLAGS "$@" $TMPO
}

check_stripflags(){
    log check_stripflags "$@"
    test_stripflags "$@" && add_stripflags "$@"
}

check_header(){
    log check_header "$@"
    header=$1
    shift
    disable_safe $header
    check_cpp "$@" <<EOF && enable_safe $header
#include <$header>
int x;
EOF
}

check_func(){
    log check_func "$@"
    func=$1
    shift
    disable $func
    check_ld "cc" "$@" <<EOF && enable $func
extern int $func();
int main(void){ $func(); }
EOF
}

check_mathfunc(){
    log check_mathfunc "$@"
    func=$1
    narg=$2
    shift 2
    test $narg = 2 && args="f, g" || args="f"
    disable $func
    check_ld "cc" "$@" <<EOF && enable $func
#include <math.h>
float foo(float f, float g) { return $func($args); }
int main(void){ return (int) foo; }
EOF
}

check_func_headers(){
    log check_func_headers "$@"
    headers=$1
    funcs=$2
    shift 2
    {
        for hdr in $headers; do
            print_include $hdr
        done
        for func in $funcs; do
            echo "long check_$func(void) { return (long) $func; }"
        done
        echo "int main(void) { return 0; }"
    } | check_ld "cc" "$@" && enable $funcs && enable_safe $headers
}

check_class_headers_cpp(){
    log check_class_headers_cpp "$@"
    headers=$1
    classes=$2
    shift 2
    {
        for hdr in $headers; do
            echo "#include <$hdr>"
        done
        echo "int main(void) { "
        i=1
        for class in $classes; do
            echo "$class obj$i;"
            i=$(expr $i + 1)
        done
        echo "return 0; }"
    } | check_ld "cxx" "$@" && enable $funcs && enable_safe $headers
}

check_cpp_condition(){
    log check_cpp_condition "$@"
    header=$1
    condition=$2
    shift 2
    check_cpp "$@" <<EOF
#include <$header>
#if !($condition)
#error "unsatisfied condition: $condition"
#endif
EOF
}

check_lib(){
    log check_lib "$@"
    header="$1"
    func="$2"
    shift 2
    check_header $header && check_func $func "$@" && add_extralibs "$@"
}

check_lib2(){
    log check_lib2 "$@"
    headers="$1"
    funcs="$2"
    shift 2
    check_func_headers "$headers" "$funcs" "$@" && add_extralibs "$@"
}

check_lib_cpp(){
    log check_lib_cpp "$@"
    headers="$1"
    classes="$2"
    shift 2
    check_class_headers_cpp "$headers" "$classes" "$@" && add_extralibs "$@"
}

check_pkg_config(){
    log check_pkg_config "$@"
    pkgandversion="$1"
    pkg="${1%% *}"
    headers="$2"
    funcs="$3"
    shift 3
    check_cmd $pkg_config --exists --print-errors $pkgandversion || return
    pkg_cflags=$($pkg_config --cflags $pkg)
    pkg_libs=$($pkg_config --libs $pkg)
    check_func_headers "$headers" "$funcs" $pkg_cflags $pkg_libs "$@" &&
        set_safe ${pkg}_cflags $pkg_cflags   &&
        set_safe ${pkg}_libs   $pkg_libs
}

check_exec(){
    check_ld "cc" "$@" && { enabled cross_compile || $TMPE >> $logfile 2>&1; }
}

check_exec_crash(){
    code=$(cat)

    # exit() is not async signal safe.  _Exit (C99) and _exit (POSIX)
    # are safe but may not be available everywhere.  Thus we use
    # raise(SIGTERM) instead.  The check is run in a subshell so we
    # can redirect the "Terminated" message from the shell.  SIGBUS
    # is not defined by standard C so it is used conditionally.

    (check_exec "$@") >> $logfile 2>&1 <<EOF
#include <signal.h>
static void sighandler(int sig){
    raise(SIGTERM);
}
int foo(void){
    $code
}
int (*func_ptr)(void) = foo;
int main(void){
    signal(SIGILL, sighandler);
    signal(SIGFPE, sighandler);
    signal(SIGSEGV, sighandler);
#ifdef SIGBUS
    signal(SIGBUS, sighandler);
#endif
    return func_ptr();
}
EOF
}

check_type(){
    log check_type "$@"
    headers=$1
    type=$2
    shift 2
    disable_safe "$type"
    check_code cc "$headers" "$type v" "$@" && enable_safe "$type"
}

check_struct(){
    log check_struct "$@"
    headers=$1
    struct=$2
    member=$3
    shift 3
    disable_safe "${struct}_${member}"
    check_code cc "$headers" "const void *p = &(($struct *)0)->$member" "$@" &&
        enable_safe "${struct}_${member}"
}

check_builtin(){
    log check_builtin "$@"
    name=$1
    headers=$2
    builtin=$3
    shift 3
    disable "$name"
    check_code ld "$headers" "$builtin" "cc" "$@" && enable "$name"
}

check_compile_assert(){
    log check_compile_assert "$@"
    name=$1
    headers=$2
    condition=$3
    shift 3
    disable "$name"
    check_code cc "$headers" "char c[2 * !!($condition) - 1]" "$@" && enable "$name"
}

require(){
    name="$1"
    header="$2"
    func="$3"
    shift 3
    check_lib $header $func "$@" || die "ERROR: $name not found"
}

require2(){
    name="$1"
    headers="$2"
    func="$3"
    shift 3
    check_lib2 "$headers" $func "$@" || die "ERROR: $name not found"
}

require_cpp(){
    name="$1"
    headers="$2"
    classes="$3"
    shift 3
    check_lib_cpp "$headers" "$classes" "$@" || die "ERROR: $name not found"
}

require_pkg_config(){
    pkg="$1"
    check_pkg_config "$@" || die "ERROR: $pkg not found"
    add_cflags    $(get_safe ${pkg}_cflags)
    add_extralibs $(get_safe ${pkg}_libs)
}

require_libfreetype(){
    log require_libfreetype "$@"
    pkg="freetype2"
    check_cmd $pkg_config --exists --print-errors $pkg \
      || die "ERROR: $pkg not found"
    pkg_cflags=$($pkg_config --cflags $pkg)
    pkg_libs=$($pkg_config --libs $pkg)
    {
        echo "#include <ft2build.h>"
        echo "#include FT_FREETYPE_H"
        echo "long check_func(void) { return (long) FT_Init_FreeType; }"
        echo "int main(void) { return 0; }"
    } | check_ld "cc" $pkg_cflags $pkg_libs \
      && set_safe ${pkg}_cflags $pkg_cflags \
      && set_safe ${pkg}_libs   $pkg_libs \
      || die "ERROR: $pkg not found"
    add_cflags    $(get_safe ${pkg}_cflags)
    add_extralibs $(get_safe ${pkg}_libs)
}

hostcc_e(){
    eval printf '%s\\n' $HOSTCC_E
}

hostcc_o(){
    eval printf '%s\\n' $HOSTCC_O
}

check_host_cc(){
    log check_host_cc "$@"
    cat > $TMPC
    log_file $TMPC
    check_cmd $host_cc $host_cflags "$@" $HOSTCC_C $(hostcc_o $TMPO) $TMPC
}

check_host_cpp(){
    log check_host_cpp "$@"
    cat > $TMPC
    log_file $TMPC
    check_cmd $host_cc $HOSTCPPFLAGS $HOSTCFLAGS "$@" $(hostcc_e $TMPO) $TMPC
}

check_host_cppflags(){
    log check_host_cppflags "$@"
    check_host_cc "$@" <<EOF && append host_cppflags "$@"
int x;
EOF
}

check_host_cflags(){
    log check_host_cflags "$@"
    set -- $($host_cflags_filter "$@")
    check_host_cc "$@" <<EOF && append host_cflags "$@"
int x;
EOF
}

check_host_cpp_condition(){
    log check_host_cpp_condition "$@"
    header=$1
    condition=$2
    shift 2
    check_host_cpp "$@" <<EOF
#include <$header>
#if !($condition)
#error "unsatisfied condition: $condition"
#endif
EOF
}

apply(){
    file=$1
    shift
    "$@" < "$file" > "$file.tmp" && mv "$file.tmp" "$file" || rm "$file.tmp"
}

cp_if_changed(){
    cmp -s "$1" "$2" && echo "$2 is unchanged" && return
    mkdir -p "$(dirname $2)"
    $cp_f "$1" "$2"
}

# CONFIG_LIST contains configurable options, while HAVE_LIST is for
# system-dependent things.

COMPONENT_LIST="
    bsfs
    decoders
    demuxers
    encoders
    filters
    hwaccels
    indevs
    muxers
    outdevs
    parsers
    protocols
"

EXAMPLE_LIST="
    avio_reading_example
    avcodec_example
    demuxing_decoding_example
    filter_audio_example
    filtering_audio_example
    filtering_video_example
    metadata_example
    muxing_example
    remuxing_example
    resampling_audio_example
    scaling_video_example
    transcode_aac_example
"

EXTERNAL_LIBRARY_LIST="
    avisynth
    bzlib
    crystalhd
    decklink
    fontconfig
    frei0r
    gnutls
    iconv
    ladspa
    libaacplus
    libass
    libbluray
    libcaca
    libcdio
    libcelt
    libdc1394
    libfaac
    libfdk_aac
    libflite
    libfreetype
    libgme
    libgsm
    libiec61883
    libilbc
    libmodplug
    libmp3lame
    libnut
    libopencore_amrnb
    libopencore_amrwb
    libopencv
    libopenjpeg
    libopus
    libpulse
    libquvi
    librtmp
    libschroedinger
    libshine
    libsoxr
    libspeex
    libssh
    libstagefright_h264
    libtheora
    libtwolame
    libutvideo
    libv4l2
    libvidstab
    libvo_aacenc
    libvo_amrwbenc
    libvorbis
    libvpx
    libwavpack
    libwebp
    libx264
    libx265
    libxavs
    libxvid
    libzmq
    libzvbi
    openal
    opencl
    opengl
    openssl
    x11grab
    zlib
"

DOCUMENT_LIST="
    doc
    htmlpages
    manpages
    podpages
    txtpages
"

HWACCEL_LIST="
    dxva2
    vaapi
    vda
    vdpau
    xvmc
"

LIBRARY_LIST="
    avcodec
    avdevice
    avfilter
    avformat
    avresample
    avutil
    postproc
    swresample
    swscale
"

PROGRAM_LIST="
    ffplay
    ffprobe
    ffserver
    ffmpeg
"

CONFIG_LIST="
    $COMPONENT_LIST
    $DOCUMENT_LIST
    $EXAMPLE_LIST
    $EXTERNAL_LIBRARY_LIST
    $HWACCEL_LIST
    $LIBRARY_LIST
    $PROGRAM_LIST
    dct
    dwt
    error_resilience
    fast_unaligned
    fft
    ftrapv
    gpl
    gray
    hardcoded_tables
    incompatible_libav_abi
    incompatible_fork_abi
    lsp
    lzo
    mdct
    memalign_hack
    memory_poisoning
    neon_clobber_test
    network
    nonfree
    pic
<<<<<<< HEAD
    raise_major
=======
    pod2man
>>>>>>> 7caf48e0
    rdft
    runtime_cpudetect
    safe_bitstream_reader
    shared
    small
    sram
    static
    swscale_alpha
    thumb
    version3
    xmm_clobber_test
"

THREADS_LIST="
    pthreads
    w32threads
<<<<<<< HEAD
    os2threads
'
=======
"
>>>>>>> 7caf48e0

ATOMICS_LIST="
    atomics_gcc
    atomics_suncc
    atomics_win32
"

ARCH_LIST="
    aarch64
    alpha
    arm
    avr32
    avr32_ap
    avr32_uc
    bfin
    ia64
    m68k
    mips
    mips64
    parisc
    ppc
    ppc64
    s390
    sh4
    sparc
    sparc64
    tilegx
    tilepro
    tomi
    x86
    x86_32
    x86_64
"

ARCH_EXT_LIST_ARM="
    armv5te
    armv6
    armv6t2
    neon
    vfp
    vfpv3
"

ARCH_EXT_LIST_X86_SIMD="
    amd3dnow
    amd3dnowext
    avx
    avx2
    fma3
    fma4
    mmx
    mmxext
    sse
    sse2
    sse3
    sse4
    sse42
    ssse3
    xop
<<<<<<< HEAD
'
=======
"
>>>>>>> 7caf48e0

ARCH_EXT_LIST_X86="
    $ARCH_EXT_LIST_X86_SIMD
    cpunop
    i686
"

ARCH_EXT_LIST="
    $ARCH_EXT_LIST_ARM
    $ARCH_EXT_LIST_X86
    altivec
    ppc4xx
    vis
    mipsfpu
    mips32r2
    mipsdspr1
    mipsdspr2
"

HAVE_LIST_CMDLINE="
    inline_asm
    symver
    yasm
"

HAVE_LIST_PUB="
    bigendian
    fast_unaligned
<<<<<<< HEAD
    incompatible_libav_abi
    incompatible_fork_abi
'
=======
"
>>>>>>> 7caf48e0

MATH_FUNCS="
    atanf
    atan2f
    cbrt
    cbrtf
    cosf
    exp2
    exp2f
    expf
    isinf
    isnan
    ldexpf
    llrint
    llrintf
    log2
    log2f
    log10f
    lrint
    lrintf
    powf
    rint
    round
    roundf
    sinf
    trunc
    truncf
"

HAVE_LIST="
    $ARCH_EXT_LIST
    $(add_suffix _external $ARCH_EXT_LIST)
    $(add_suffix _inline   $ARCH_EXT_LIST)
    $ATOMICS_LIST
    $HAVE_LIST_CMDLINE
    $HAVE_LIST_PUB
    $MATH_FUNCS
<<<<<<< HEAD
    access
=======
    $THREADS_LIST
>>>>>>> 7caf48e0
    aligned_malloc
    aligned_stack
    alsa_asoundlib_h
    altivec_h
    arpa_inet_h
    asm_mod_q
    asm_types_h
    atomic_cas_ptr
    atomics_native
    attribute_may_alias
    attribute_packed
    cdio_paranoia_h
    cdio_paranoia_paranoia_h
    CL_cl_h
    clock_gettime
    closesocket
    CommandLineToArgvW
    CryptGenRandom
    dcbzl
    dev_bktr_ioctl_bt848_h
    dev_bktr_ioctl_meteor_h
    dev_ic_bt8xx_h
    dev_video_bktr_ioctl_bt848_h
    dev_video_meteor_ioctl_meteor_h
    direct_h
    dlfcn_h
    dlopen
    dos_paths
    dxva_h
    ebp_available
    ebx_available
    ES2_gl_h
    fast_64bit
    fast_clz
    fast_cmov
    fcntl
    flt_lim
    fork
    getaddrinfo
    gethrtime
    getopt
    GetProcessAffinityMask
    GetProcessMemoryInfo
    GetProcessTimes
    getrusage
    getservbyport
    GetSystemTimeAsFileTime
    gettimeofday
    glob
    glXGetProcAddress
    gnu_as
    gnu_windres
    gsm_h
    ibm_asm
    inet_aton
    inline_asm_labels
    io_h
    isatty
    jack_port_get_latency_range
    kbhit
    ldbrx
    libc_msvcrt
    libdc1394_1
    libdc1394_2
    local_aligned_16
    local_aligned_8
    localtime_r
    loongson
    lzo1x_999_compress
    mach_absolute_time
    mach_mach_time_h
    machine_ioctl_bt848_h
    machine_ioctl_meteor_h
    machine_rw_barrier
    makeinfo
    malloc_h
    MapViewOfFile
    memalign
    MemoryBarrier
    mkstemp
    mm_empty
    mmap
    mprotect
    nanosleep
    openjpeg_1_5_openjpeg_h
    OpenGL_gl3_h
    PeekNamedPipe
    perl
    pod2man
    poll_h
    posix_memalign
    pragma_deprecated
    pthread_cancel
    rdtsc
    rsync_contimeout
    sarestart
    sched_getaffinity
    sdl
    SetConsoleTextAttribute
    setmode
    setrlimit
    Sleep
    sndio_h
    socklen_t
    soundcard_h
    strerror_r
    struct_addrinfo
    struct_group_source_req
    struct_ip_mreq_source
    struct_ipv6_mreq
    struct_pollfd
    struct_rusage_ru_maxrss
    struct_sctp_event_subscribe
    struct_sockaddr_in6
    struct_sockaddr_sa_len
    struct_sockaddr_storage
    struct_stat_st_mtim_tv_nsec
    struct_v4l2_frmivalenum_discrete
    symver_asm_label
    symver_gnu_asm
    sync_val_compare_and_swap
    sys_mman_h
    sys_param_h
    sys_resource_h
    sys_select_h
    sys_soundcard_h
    sys_time_h
    sys_un_h
    sys_videoio_h
<<<<<<< HEAD
    termios_h
    texi2html
=======
    sysconf
    sysctl
>>>>>>> 7caf48e0
    threads
    unistd_h
    usleep
    vdpau_x11
    vfp_args
    VirtualAlloc
    wglGetProcAddress
    windows_h
    winsock2_h
    xform_asm
    xlib
    xmm_clobbers
"

# options emitted with CONFIG_ prefix but not available on the command line
CONFIG_EXTRA="
    aandcttables
    ac3dsp
    audio_frame_queue
    dsputil
    exif
    frame_thread_encoder
    gcrypt
    golomb
    gplv3
    h263dsp
    h264chroma
    h264dsp
    h264pred
    h264qpel
    hpeldsp
    huffman
    intrax8
    lgplv3
    llviddsp
    lpc
    mpegaudio
    mpegaudiodsp
    mpegvideo
    mpegvideoenc
    nettle
    rangecoder
    riffdec
    riffenc
    rtpdec
    rtpenc_chain
    sinewin
    videodsp
    vp3dsp
"

CMDLINE_SELECT="
    $ARCH_EXT_LIST
    $CONFIG_LIST
    $HAVE_LIST_CMDLINE
    $THREADS_LIST
    asm
    cross_compile
    debug
    extra_warnings
    logging
    lto
    optimizations
    rpath
    stripping
"

PATHS_LIST="
    bindir
    datadir
    docdir
    incdir
    libdir
    mandir
    prefix
    shlibdir
"

CMDLINE_SET="
    $PATHS_LIST
    ar
    arch
    as
    assert_level
    build_suffix
    cc
    cpu
    cross_prefix
    cxx
    dep_cc
    extra_version
    host_cc
    host_cflags
    host_ld
    host_ldflags
    host_libs
    host_os
    install
    ld
    logfile
    malloc_prefix
    nm
    optflags
    pkg_config
    progs_suffix
    random_seed
    samples
    strip
    sysinclude
    sysroot
    target_exec
    target_os
    target_path
    target_samples
    tempprefix
    toolchain
    valgrind
    yasmexe
"

CMDLINE_APPEND="
    extra_cflags
    extra_cxxflags
    host_cppflags
"

# code dependency declarations

# architecture extensions

armv5te_deps="arm"
armv6_deps="arm"
armv6t2_deps="arm"
neon_deps_any="aarch64 arm"
vfp_deps_any="aarch64 arm"
vfpv3_deps="vfp"

map 'eval ${v}_inline_deps=inline_asm' $ARCH_EXT_LIST_ARM

mipsfpu_deps="mips"
mips32r2_deps="mips"
mipsdspr1_deps="mips"
mipsdspr2_deps="mips"

altivec_deps="ppc"
ppc4xx_deps="ppc"

vis_deps="sparc"

cpunop_deps="i686"
x86_64_select="i686"
x86_64_suggest="fast_cmov"

amd3dnow_deps="mmx"
amd3dnowext_deps="amd3dnow"
i686_deps="x86"
mmx_deps="x86"
mmxext_deps="mmx"
sse_deps="mmxext"
sse2_deps="sse"
sse3_deps="sse2"
ssse3_deps="sse3"
sse4_deps="ssse3"
sse42_deps="sse4"
avx_deps="sse42"
xop_deps="avx"
fma3_deps="avx"
fma4_deps="avx"
avx2_deps="avx"

mmx_external_deps="yasm"
mmx_inline_deps="inline_asm"
mmx_suggest="mmx_external mmx_inline"

for ext in $(filter_out mmx $ARCH_EXT_LIST_X86_SIMD); do
    eval dep=\$${ext}_deps
    eval ${ext}_external_deps='"${dep}_external"'
    eval ${ext}_inline_deps='"${dep}_inline"'
    eval ${ext}_suggest='"${ext}_external ${ext}_inline"'
done

aligned_stack_if_any="aarch64 ppc x86"
fast_64bit_if_any="aarch64 alpha ia64 mips64 parisc64 ppc64 sparc64 x86_64"
fast_clz_if_any="aarch64 alpha avr32 mips ppc x86"
fast_unaligned_if_any="aarch64 ppc x86"

need_memalign="altivec neon sse"

# system capabilities
log2_deps="!libc_msvcrt"

symver_if_any="symver_asm_label symver_gnu_asm"

# threading support
atomics_gcc_if="sync_val_compare_and_swap"
atomics_suncc_if="atomic_cas_ptr machine_rw_barrier"
atomics_win32_if="MemoryBarrier"
atomics_native_if_any="$ATOMICS_LIST"
w32threads_deps="atomics_native"
threads_if_any="$THREADS_LIST"

# subsystems
dct_select="rdft"
error_resilience_select="dsputil"
frame_thread_encoder_deps="encoders threads"
lpc_select="dsputil"
mdct_select="fft"
rdft_select="fft"
mpegaudio_select="mpegaudiodsp"
mpegaudiodsp_select="dct"
mpegvideo_select="dsputil h264chroma hpeldsp videodsp"
mpegvideoenc_select="mpegvideo"

# decoders / encoders
aac_decoder_select="mdct sinewin"
aac_encoder_select="audio_frame_queue mdct sinewin"
aac_latm_decoder_select="aac_decoder aac_latm_parser"
ac3_decoder_select="mdct ac3dsp ac3_parser dsputil"
ac3_encoder_select="mdct ac3dsp dsputil"
ac3_fixed_encoder_select="mdct ac3dsp dsputil"
aic_decoder_select="dsputil golomb"
alac_encoder_select="lpc"
als_decoder_select="dsputil"
amrnb_decoder_select="lsp"
amrwb_decoder_select="lsp"
amv_decoder_select="sp5x_decoder exif"
amv_encoder_select="aandcttables"
ape_decoder_select="dsputil"
asv1_decoder_select="dsputil"
asv1_encoder_select="dsputil"
asv2_decoder_select="dsputil"
asv2_encoder_select="dsputil"
atrac1_decoder_select="mdct sinewin"
atrac3_decoder_select="mdct"
atrac3p_decoder_select="mdct sinewin"
avrn_decoder_select="exif"
bink_decoder_select="dsputil hpeldsp"
binkaudio_dct_decoder_select="mdct rdft dct sinewin"
binkaudio_rdft_decoder_select="mdct rdft sinewin"
cavs_decoder_select="dsputil golomb h264chroma videodsp"
cllc_decoder_select="dsputil"
comfortnoise_encoder_select="lpc"
cook_decoder_select="dsputil mdct sinewin"
cscd_decoder_select="lzo"
cscd_decoder_suggest="zlib"
dca_decoder_select="mdct"
dirac_decoder_select="dsputil dwt golomb videodsp"
dnxhd_decoder_select="dsputil"
dnxhd_encoder_select="aandcttables dsputil mpegvideoenc"
dvvideo_decoder_select="dsputil"
dvvideo_encoder_select="dsputil"
dxa_decoder_select="zlib"
eac3_decoder_select="ac3_decoder"
eac3_encoder_select="ac3_encoder"
eamad_decoder_select="aandcttables dsputil mpegvideo"
eatgq_decoder_select="aandcttables"
eatqi_decoder_select="aandcttables error_resilience mpegvideo"
exr_decoder_select="zlib"
ffv1_decoder_select="dsputil golomb rangecoder"
ffv1_encoder_select="dsputil rangecoder"
ffvhuff_decoder_select="huffyuv_decoder"
ffvhuff_encoder_select="huffyuv_encoder"
fic_decoder_select="dsputil golomb"
flac_decoder_select="golomb"
flac_encoder_select="dsputil golomb lpc"
flashsv_decoder_select="zlib"
flashsv_encoder_select="zlib"
flashsv2_encoder_select="zlib"
flashsv2_decoder_select="zlib"
flv_decoder_select="h263_decoder"
flv_encoder_select="h263_encoder"
fourxm_decoder_select="dsputil"
fraps_decoder_select="dsputil huffman"
g2m_decoder_select="dsputil zlib"
g729_decoder_select="dsputil"
h261_decoder_select="error_resilience mpegvideo"
h261_encoder_select="aandcttables mpegvideoenc"
h263_decoder_select="error_resilience h263_parser h263dsp mpegvideo"
h263_encoder_select="aandcttables h263dsp mpegvideoenc"
h263i_decoder_select="h263_decoder"
h263p_encoder_select="h263_encoder"
h264_decoder_select="golomb h264chroma h264dsp h264pred h264qpel videodsp"
h264_decoder_suggest="error_resilience"
hevc_decoder_select="dsputil golomb videodsp"
huffyuv_decoder_select="dsputil llviddsp"
huffyuv_encoder_select="dsputil huffman llviddsp"
iac_decoder_select="imc_decoder"
imc_decoder_select="dsputil fft mdct sinewin"
indeo3_decoder_select="hpeldsp"
interplay_video_decoder_select="hpeldsp"
jpegls_decoder_select="golomb mjpeg_decoder"
jpegls_encoder_select="golomb"
jv_decoder_select="dsputil"
lagarith_decoder_select="dsputil"
ljpeg_encoder_select="aandcttables mpegvideoenc"
loco_decoder_select="golomb"
mdec_decoder_select="dsputil error_resilience mpegvideo"
metasound_decoder_select="lsp mdct sinewin"
mimic_decoder_select="dsputil hpeldsp"
<<<<<<< HEAD
mjpeg_decoder_select="dsputil hpeldsp exif"
mjpegb_decoder_select="mjpeg_decoder"
=======
mjpeg_decoder_select="dsputil hpeldsp"
>>>>>>> 7caf48e0
mjpeg_encoder_select="aandcttables dsputil mpegvideoenc"
mjpegb_decoder_select="mjpeg_decoder"
mlp_decoder_select="dsputil mlp_parser"
motionpixels_decoder_select="dsputil"
mp1_decoder_select="mpegaudio"
mp1float_decoder_select="mpegaudio"
mp2_decoder_select="mpegaudio"
mp2float_decoder_select="mpegaudio"
mp3_decoder_select="mpegaudio"
mp3adu_decoder_select="mpegaudio"
mp3adufloat_decoder_select="mpegaudio"
mp3float_decoder_select="mpegaudio"
mp3on4_decoder_select="mpegaudio"
mp3on4float_decoder_select="mpegaudio"
mpc7_decoder_select="dsputil mpegaudiodsp"
mpc8_decoder_select="dsputil mpegaudiodsp"
mpeg_xvmc_decoder_deps="X11_extensions_XvMClib_h"
mpeg_xvmc_decoder_select="mpeg2video_decoder"
mpeg1video_decoder_select="error_resilience mpegvideo"
mpeg1video_encoder_select="aandcttables mpegvideoenc h263dsp"
mpeg2video_decoder_select="error_resilience mpegvideo"
mpeg2video_encoder_select="aandcttables mpegvideoenc h263dsp"
mpeg4_decoder_select="h263_decoder mpeg4video_parser"
mpeg4_encoder_select="h263_encoder"
msmpeg4v1_decoder_select="h263_decoder"
msmpeg4v2_decoder_select="h263_decoder"
msmpeg4v2_encoder_select="h263_encoder"
msmpeg4v3_decoder_select="h263_decoder"
msmpeg4v3_encoder_select="h263_encoder"
mss2_decoder_select="error_resilience vc1_decoder"
mxpeg_decoder_select="mjpeg_decoder"
nellymoser_decoder_select="mdct sinewin"
nellymoser_encoder_select="audio_frame_queue mdct sinewin"
nuv_decoder_select="dsputil lzo"
png_decoder_select="zlib"
png_encoder_select="dsputil zlib"
prores_decoder_select="dsputil"
prores_encoder_select="dsputil"
qcelp_decoder_select="lsp"
qdm2_decoder_select="mdct rdft mpegaudiodsp"
ra_144_encoder_select="audio_frame_queue lpc"
ralf_decoder_select="golomb"
rtjpeg_decoder_select="dsputil"
rv10_decoder_select="error_resilience h263_decoder h263dsp"
rv10_encoder_select="h263_encoder"
rv20_decoder_select="error_resilience h263_decoder h263dsp"
rv20_encoder_select="h263_encoder"
rv30_decoder_select="error_resilience golomb h264chroma h264pred h264qpel mpegvideo videodsp"
rv40_decoder_select="error_resilience golomb h264chroma h264pred h264qpel mpegvideo videodsp"
shorten_decoder_select="golomb"
sipr_decoder_select="lsp"
snow_decoder_select="dsputil dwt h264qpel hpeldsp rangecoder"
snow_encoder_select="aandcttables dsputil dwt h264qpel hpeldsp mpegvideoenc rangecoder"
sonic_decoder_select="golomb rangecoder"
sonic_encoder_select="golomb rangecoder"
sonic_ls_encoder_select="golomb"
sp5x_decoder_select="mjpeg_decoder"
svq1_decoder_select="hpeldsp"
svq1_encoder_select="aandcttables dsputil hpeldsp mpegvideoenc"
svq3_decoder_select="h264_decoder hpeldsp mpegvideo"
svq3_decoder_suggest="zlib"
tak_decoder_select="dsputil"
theora_decoder_select="vp3_decoder"
thp_decoder_select="mjpeg_decoder"
tiff_decoder_suggest="zlib"
tiff_encoder_suggest="zlib"
<<<<<<< HEAD
thp_decoder_select="mjpeg_decoder"
truehd_decoder_select="mlp_parser"
=======
truehd_decoder_select="mlp_decoder"
>>>>>>> 7caf48e0
truemotion2_decoder_select="dsputil"
truespeech_decoder_select="dsputil"
tscc_decoder_select="zlib"
twinvq_decoder_select="mdct lsp sinewin"
utvideo_decoder_select="dsputil"
utvideo_encoder_select="dsputil huffman"
vble_decoder_select="dsputil"
vc1_decoder_select="error_resilience h263_decoder h264chroma h264qpel intrax8"
vc1image_decoder_select="vc1_decoder"
vorbis_decoder_select="mdct"
vorbis_encoder_select="mdct"
vp3_decoder_select="hpeldsp vp3dsp videodsp"
vp5_decoder_select="h264chroma hpeldsp videodsp vp3dsp"
vp6_decoder_select="h264chroma hpeldsp huffman videodsp vp3dsp"
vp6a_decoder_select="vp6_decoder"
vp6f_decoder_select="vp6_decoder"
vp8_decoder_select="h264pred videodsp"
vp9_decoder_select="videodsp"
webp_decoder_select="vp8_decoder"
wmapro_decoder_select="mdct sinewin"
wmav1_decoder_select="mdct sinewin"
wmav1_encoder_select="mdct sinewin"
wmav2_decoder_select="mdct sinewin"
wmav2_encoder_select="mdct sinewin"
wmavoice_decoder_select="lsp rdft dct mdct sinewin"
wmv1_decoder_select="h263_decoder"
wmv1_encoder_select="h263_encoder"
wmv2_decoder_select="h263_decoder intrax8 videodsp"
wmv2_encoder_select="h263_encoder"
wmv3_decoder_select="vc1_decoder"
wmv3image_decoder_select="wmv3_decoder"
zerocodec_decoder_select="zlib"
zlib_decoder_select="zlib"
zlib_encoder_select="zlib"
zmbv_decoder_select="zlib"
zmbv_encoder_select="zlib"

# hardware accelerators
crystalhd_deps="libcrystalhd_libcrystalhd_if_h"
dxva2_deps="dxva2api_h"
vaapi_deps="va_va_h"
vda_deps="VideoDecodeAcceleration_VDADecoder_h pthreads"
vda_extralibs="-framework CoreFoundation -framework VideoDecodeAcceleration -framework QuartzCore"
vdpau_deps="vdpau_vdpau_h vdpau_vdpau_x11_h"
xvmc_deps="X11_extensions_XvMClib_h"

h263_vaapi_hwaccel_deps="vaapi"
h263_vaapi_hwaccel_select="h263_decoder"
h263_vdpau_hwaccel_deps="vdpau"
h263_vdpau_hwaccel_select="h263_decoder"
h264_crystalhd_decoder_select="crystalhd h264_mp4toannexb_bsf h264_parser"
h264_dxva2_hwaccel_deps="dxva2"
h264_dxva2_hwaccel_select="h264_decoder"
h264_vaapi_hwaccel_deps="vaapi"
h264_vaapi_hwaccel_select="h264_decoder"
h264_vda_decoder_deps="vda"
h264_vda_decoder_select="h264_decoder"
h264_vda_hwaccel_deps="vda"
h264_vda_hwaccel_select="h264_decoder"
h264_vdpau_decoder_deps="vdpau"
h264_vdpau_decoder_select="h264_decoder"
h264_vdpau_hwaccel_deps="vdpau"
h264_vdpau_hwaccel_select="h264_decoder"
mpeg_vdpau_decoder_deps="vdpau"
mpeg_vdpau_decoder_select="mpeg2video_decoder"
mpeg_xvmc_hwaccel_deps="xvmc"
mpeg_xvmc_hwaccel_select="mpeg2video_decoder"
mpeg1_vdpau_decoder_deps="vdpau"
mpeg1_vdpau_decoder_select="mpeg1video_decoder"
mpeg1_vdpau_hwaccel_deps="vdpau"
mpeg1_vdpau_hwaccel_select="mpeg1video_decoder"
mpeg1_xvmc_hwaccel_deps="xvmc"
mpeg1_xvmc_hwaccel_select="mpeg1video_decoder"
mpeg2_crystalhd_decoder_select="crystalhd"
mpeg2_dxva2_hwaccel_deps="dxva2"
mpeg2_dxva2_hwaccel_select="mpeg2video_decoder"
mpeg2_vaapi_hwaccel_deps="vaapi"
mpeg2_vaapi_hwaccel_select="mpeg2video_decoder"
mpeg2_vdpau_hwaccel_deps="vdpau"
mpeg2_vdpau_hwaccel_select="mpeg2video_decoder"
mpeg2_xvmc_hwaccel_deps="xvmc"
mpeg2_xvmc_hwaccel_select="mpeg2video_decoder"
mpeg4_crystalhd_decoder_select="crystalhd"
mpeg4_vaapi_hwaccel_deps="vaapi"
mpeg4_vaapi_hwaccel_select="mpeg4_decoder"
mpeg4_vdpau_decoder_deps="vdpau"
mpeg4_vdpau_decoder_select="mpeg4_decoder"
mpeg4_vdpau_hwaccel_deps="vdpau"
mpeg4_vdpau_hwaccel_select="mpeg4_decoder"
msmpeg4_crystalhd_decoder_select="crystalhd"
vc1_crystalhd_decoder_select="crystalhd"
vc1_dxva2_hwaccel_deps="dxva2"
vc1_dxva2_hwaccel_select="vc1_decoder"
vc1_vaapi_hwaccel_deps="vaapi"
vc1_vaapi_hwaccel_select="vc1_decoder"
vc1_vdpau_decoder_deps="vdpau"
vc1_vdpau_decoder_select="vc1_decoder"
vc1_vdpau_hwaccel_deps="vdpau"
vc1_vdpau_hwaccel_select="vc1_decoder"
wmv3_crystalhd_decoder_select="crystalhd"
wmv3_dxva2_hwaccel_select="vc1_dxva2_hwaccel"
wmv3_vaapi_hwaccel_select="vc1_vaapi_hwaccel"
wmv3_vdpau_decoder_select="vc1_vdpau_decoder"
wmv3_vdpau_hwaccel_select="vc1_vdpau_hwaccel"

# parsers
h264_parser_select="golomb h264chroma h264dsp h264pred h264qpel videodsp"
hevc_parser_select="hevc_decoder"
mpeg4video_parser_select="error_resilience h263dsp mpegvideo"
mpegvideo_parser_select="error_resilience mpegvideo"
vc1_parser_select="mpegvideo"

# external libraries
libaacplus_encoder_deps="libaacplus"
libcelt_decoder_deps="libcelt"
libfaac_encoder_deps="libfaac"
libfaac_encoder_select="audio_frame_queue"
libfdk_aac_decoder_deps="libfdk_aac"
libfdk_aac_encoder_deps="libfdk_aac"
libfdk_aac_encoder_select="audio_frame_queue"
libgme_demuxer_deps="libgme"
libgsm_decoder_deps="libgsm"
libgsm_encoder_deps="libgsm"
libgsm_ms_decoder_deps="libgsm"
libgsm_ms_encoder_deps="libgsm"
libilbc_decoder_deps="libilbc"
libilbc_encoder_deps="libilbc"
libmodplug_demuxer_deps="libmodplug"
libmp3lame_encoder_deps="libmp3lame"
libmp3lame_encoder_select="audio_frame_queue"
libopencore_amrnb_decoder_deps="libopencore_amrnb"
libopencore_amrnb_encoder_deps="libopencore_amrnb"
libopencore_amrnb_encoder_select="audio_frame_queue"
libopencore_amrwb_decoder_deps="libopencore_amrwb"
libopenjpeg_decoder_deps="libopenjpeg"
libopenjpeg_encoder_deps="libopenjpeg"
libopus_decoder_deps="libopus"
libopus_encoder_deps="libopus"
libopus_encoder_select="audio_frame_queue"
libquvi_demuxer_deps="libquvi"
libschroedinger_decoder_deps="libschroedinger"
libschroedinger_encoder_deps="libschroedinger"
libshine_encoder_deps="libshine"
libshine_encoder_select="audio_frame_queue"
libspeex_decoder_deps="libspeex"
libspeex_encoder_deps="libspeex"
libspeex_encoder_select="audio_frame_queue"
libstagefright_h264_decoder_deps="libstagefright_h264"
libtheora_encoder_deps="libtheora"
libtwolame_encoder_deps="libtwolame"
libvo_aacenc_encoder_deps="libvo_aacenc"
libvo_aacenc_encoder_select="audio_frame_queue"
libvo_amrwbenc_encoder_deps="libvo_amrwbenc"
libvorbis_decoder_deps="libvorbis"
libvorbis_encoder_deps="libvorbis"
libvorbis_encoder_select="audio_frame_queue"
libvpx_vp8_decoder_deps="libvpx"
libvpx_vp8_encoder_deps="libvpx"
libvpx_vp9_decoder_deps="libvpx"
libvpx_vp9_encoder_deps="libvpx"
libwavpack_encoder_deps="libwavpack"
libwebp_encoder_deps="libwebp"
libx264_encoder_deps="libx264"
libx264rgb_encoder_deps="libx264"
libx265_encoder_deps="libx265"
libxavs_encoder_deps="libxavs"
libxvid_encoder_deps="libxvid"
libutvideo_decoder_deps="libutvideo"
libutvideo_encoder_deps="libutvideo"
libzvbi_teletext_decoder_deps="libzvbi"

# demuxers / muxers
ac3_demuxer_select="ac3_parser"
asf_demuxer_select="riffdec"
asf_muxer_select="riffenc"
asf_stream_muxer_select="asf_muxer"
avi_demuxer_select="riffdec"
avi_muxer_select="riffenc"
avisynth_demuxer_deps="avisynth"
avisynth_demuxer_select="riffdec"
caf_demuxer_select="riffdec"
dirac_demuxer_select="dirac_parser"
dts_demuxer_select="dca_parser"
dtshd_demuxer_select="dca_parser"
dxa_demuxer_select="riffdec"
eac3_demuxer_select="ac3_parser"
f4v_muxer_select="mov_muxer"
flac_demuxer_select="flac_parser"
hds_muxer_select="flv_muxer"
hls_muxer_select="mpegts_muxer"
ipod_muxer_select="mov_muxer"
ismv_muxer_select="mov_muxer"
libnut_demuxer_deps="libnut"
libnut_muxer_deps="libnut"
matroska_audio_muxer_select="matroska_muxer"
matroska_demuxer_select="riffdec"
matroska_demuxer_suggest="bzlib lzo zlib"
matroska_muxer_select="riffenc"
mmf_muxer_select="riffenc"
mov_demuxer_select="riffdec"
mov_demuxer_suggest="zlib"
mov_muxer_select="riffenc rtpenc_chain"
mp3_demuxer_select="mpegaudio_parser"
mp4_muxer_select="mov_muxer"
mpegts_muxer_select="adts_muxer latm_muxer"
mpegtsraw_demuxer_select="mpegts_demuxer"
mxf_d10_muxer_select="mxf_muxer"
nut_muxer_select="riffenc"
nuv_demuxer_select="riffdec"
ogg_demuxer_select="golomb"
psp_muxer_select="mov_muxer"
rtp_demuxer_select="sdp_demuxer"
rtpdec_select="asf_demuxer rm_demuxer rtp_protocol mpegts_demuxer mov_demuxer"
rtsp_demuxer_select="http_protocol rtpdec"
rtsp_muxer_select="rtp_muxer http_protocol rtp_protocol rtpenc_chain"
sap_demuxer_select="sdp_demuxer"
sap_muxer_select="rtp_muxer rtp_protocol rtpenc_chain"
sdp_demuxer_select="rtpdec"
smoothstreaming_muxer_select="ismv_muxer"
spdif_muxer_select="aac_parser"
tak_demuxer_select="tak_parser"
tg2_muxer_select="mov_muxer"
tgp_muxer_select="mov_muxer"
vobsub_demuxer_select="mpegps_demuxer"
w64_demuxer_select="wav_demuxer"
w64_muxer_select="wav_muxer"
wav_demuxer_select="riffdec"
wav_muxer_select="riffenc"
webm_muxer_select="riffenc"
wtv_demuxer_select="riffdec"
wtv_muxer_select="riffenc"
xmv_demuxer_select="riffdec"
xwma_demuxer_select="riffdec"

# indevs / outdevs
alsa_indev_deps="alsa_asoundlib_h snd_pcm_htimestamp"
alsa_outdev_deps="alsa_asoundlib_h"
bktr_indev_deps_any="dev_bktr_ioctl_bt848_h machine_ioctl_bt848_h dev_video_bktr_ioctl_bt848_h dev_ic_bt8xx_h"
caca_outdev_deps="libcaca"
decklink_outdev_deps="decklink pthreads"
decklink_outdev_extralibs="-lstdc++"
dshow_indev_deps="IBaseFilter"
dshow_indev_extralibs="-lpsapi -lole32 -lstrmiids -luuid"
dv1394_indev_deps="dv1394"
dv1394_indev_select="dv_demuxer"
fbdev_indev_deps="linux_fb_h"
fbdev_outdev_deps="linux_fb_h"
iec61883_indev_deps="libiec61883"
jack_indev_deps="jack_jack_h sem_timedwait"
lavfi_indev_deps="avfilter"
libcdio_indev_deps="libcdio"
libdc1394_indev_deps="libdc1394"
libv4l2_indev_deps="libv4l2"
openal_indev_deps="openal"
opengl_outdev_deps="opengl"
oss_indev_deps_any="soundcard_h sys_soundcard_h"
oss_outdev_deps_any="soundcard_h sys_soundcard_h"
pulse_indev_deps="libpulse"
pulse_outdev_deps="libpulse"
sdl_outdev_deps="sdl"
sndio_indev_deps="sndio_h"
sndio_outdev_deps="sndio_h"
v4l_indev_deps="linux_videodev_h"
v4l2_indev_deps_any="linux_videodev2_h sys_videoio_h"
v4l2_outdev_deps_any="linux_videodev2_h sys_videoio_h"
vfwcap_indev_deps="capCreateCaptureWindow vfwcap_defines"
vfwcap_indev_extralibs="-lavicap32"
xv_outdev_deps="X11_extensions_Xvlib_h XvGetPortAttribute"
xv_outdev_extralibs="-lXv -lX11 -lXext"
x11grab_indev_deps="x11grab"

# protocols
bluray_protocol_deps="libbluray"
ffrtmpcrypt_protocol_deps="!librtmp_protocol"
ffrtmpcrypt_protocol_deps_any="gcrypt nettle openssl"
ffrtmpcrypt_protocol_select="tcp_protocol"
ffrtmphttp_protocol_deps="!librtmp_protocol"
ffrtmphttp_protocol_select="http_protocol"
ftp_protocol_select="tcp_protocol"
gopher_protocol_select="network"
http_protocol_select="tcp_protocol"
httpproxy_protocol_select="tcp_protocol"
https_protocol_select="tls_protocol"
librtmp_protocol_deps="librtmp"
librtmpe_protocol_deps="librtmp"
librtmps_protocol_deps="librtmp"
librtmpt_protocol_deps="librtmp"
librtmpte_protocol_deps="librtmp"
libssh_protocol_deps="libssh"
mmsh_protocol_select="http_protocol"
mmst_protocol_select="network"
rtmp_protocol_deps="!librtmp_protocol"
rtmp_protocol_select="tcp_protocol"
rtmpe_protocol_select="ffrtmpcrypt_protocol"
rtmps_protocol_deps="!librtmp_protocol"
rtmps_protocol_select="tls_protocol"
rtmpt_protocol_select="ffrtmphttp_protocol"
rtmpte_protocol_select="ffrtmpcrypt_protocol ffrtmphttp_protocol"
rtmpts_protocol_select="ffrtmphttp_protocol https_protocol"
rtp_protocol_select="udp_protocol"
sctp_protocol_deps="struct_sctp_event_subscribe"
sctp_protocol_select="network"
srtp_protocol_select="rtp_protocol"
tcp_protocol_select="network"
tls_protocol_deps_any="openssl gnutls"
tls_protocol_select="tcp_protocol"
udp_protocol_select="network"
unix_protocol_deps="sys_un_h"
unix_protocol_select="network"

# filters
aconvert_filter_deps="swresample"
amovie_filter_deps="avcodec avformat"
aresample_filter_deps="swresample"
ass_filter_deps="libass"
asyncts_filter_deps="avresample"
atempo_filter_deps="avcodec"
atempo_filter_select="rdft"
azmq_filter_deps="libzmq"
blackframe_filter_deps="gpl"
boxblur_filter_deps="gpl"
colormatrix_filter_deps="gpl"
cropdetect_filter_deps="gpl"
dctdnoiz_filter_deps="avcodec"
dctdnoiz_filter_select="dct"
delogo_filter_deps="gpl"
deshake_filter_deps="avcodec"
deshake_filter_select="dsputil"
drawtext_filter_deps="libfreetype"
ebur128_filter_deps="gpl"
flite_filter_deps="libflite"
frei0r_filter_deps="frei0r dlopen"
frei0r_filter_extralibs='$ldl'
frei0r_src_filter_deps="frei0r dlopen"
frei0r_src_filter_extralibs='$ldl'
geq_filter_deps="gpl"
histeq_filter_deps="gpl"
hqdn3d_filter_deps="gpl"
interlace_filter_deps="gpl"
<<<<<<< HEAD
kerndeint_filter_deps="gpl"
ladspa_filter_deps="ladspa dlopen"
mcdeint_filter_deps="avcodec gpl"
movie_filter_deps="avcodec avformat"
mp_filter_deps="gpl avcodec swscale inline_asm"
mpdecimate_filter_deps="gpl avcodec"
mptestsrc_filter_deps="gpl"
negate_filter_deps="lut_filter"
perspective_filter_deps="gpl"
resample_filter_deps="avresample"
ocv_filter_deps="libopencv"
owdenoise_filter_deps="gpl"
pan_filter_deps="swresample"
phase_filter_deps="gpl"
pp_filter_deps="gpl postproc"
pullup_filter_deps="gpl"
removelogo_filter_deps="avcodec avformat swscale"
sab_filter_deps="gpl swscale"
=======
ocv_filter_deps="libopencv"
resample_filter_deps="avresample"
>>>>>>> 7caf48e0
scale_filter_deps="swscale"
smartblur_filter_deps="gpl swscale"
showspectrum_filter_deps="avcodec"
showspectrum_filter_select="rdft"
spp_filter_deps="gpl avcodec"
spp_filter_select="fft"
stereo3d_filter_deps="gpl"
subtitles_filter_deps="avformat avcodec libass"
super2xsai_filter_deps="gpl"
tinterlace_filter_deps="gpl"
vidstabdetect_filter_deps="libvidstab"
vidstabtransform_filter_deps="libvidstab"
pixfmts_super2xsai_test_deps="super2xsai_filter"
tinterlace_merge_test_deps="tinterlace_filter"
tinterlace_pad_test_deps="tinterlace_filter"
zmq_filter_deps="libzmq"

# examples
avio_reading="avformat avcodec avutil"
avcodec_example_deps="avcodec avutil"
demuxing_decoding_example_deps="avcodec avformat avutil"
filter_audio_example_deps="avfilter avutil"
filtering_audio_example_deps="avfilter avcodec avformat avutil"
filtering_video_example_deps="avfilter avcodec avformat avutil"
metadata_example_deps="avformat avutil"
muxing_example_deps="avcodec avformat avutil swscale"
remuxing_example_deps="avcodec avformat avutil"
resampling_audio_example_deps="avutil swresample"
scaling_video_example_deps="avutil swscale"
transcode_aac_example_deps="avcodec avformat swresample"

# libraries
avcodec_deps="avutil"
avdevice_deps="avutil avcodec avformat"
avfilter_deps="avutil"
avformat_deps="avutil avcodec"
avresample_deps="avutil"
postproc_deps="avutil gpl"
swscale_deps="avutil"

# programs
ffmpeg_deps="avcodec avfilter avformat swresample"
ffmpeg_select="aformat_filter anull_filter atrim_filter format_filter
               null_filter
               setpts_filter trim_filter"
ffplay_deps="avcodec avformat swscale swresample sdl"
ffplay_libs='$sdl_libs'
ffplay_select="rdft crop_filter"
ffprobe_deps="avcodec avformat"
ffserver_deps="avformat fork sarestart"
ffserver_select="ffm_muxer rtp_protocol rtsp_demuxer"

# documentation
podpages_deps="perl"
manpages_deps="perl pod2man"
htmlpages_deps="perl texi2html"
txtpages_deps="perl makeinfo"
doc_deps_any="manpages htmlpages podpages txtpages"

# default parameters

logfile="config.log"

# installation paths
prefix_default="/usr/local"
bindir_default='${prefix}/bin'
datadir_default='${prefix}/share/ffmpeg'
docdir_default='${prefix}/share/doc/ffmpeg'
incdir_default='${prefix}/include'
libdir_default='${prefix}/lib'
mandir_default='${prefix}/share/man'
shlibdir_default="$libdir_default"

# toolchain
ar_default="ar"
cc_default="gcc"
cxx_default="g++"
host_cc_default="gcc"
cp_f="cp -f"
install="install"
ln_s="ln -s -f"
nm_default="nm -g"
objformat="elf"
pkg_config_default=pkg-config
ranlib="ranlib"
strip_default="strip"
yasmexe_default="yasm"
windres_default="windres"

nogas=":"

# machine
arch_default=$(uname -m)
cpu="generic"

# OS
target_os_default=$(tolower $(uname -s))
host_os=$target_os_default

# configurable options
enable $PROGRAM_LIST
enable $DOCUMENT_LIST
enable $EXAMPLE_LIST
enable $(filter_out avresample $LIBRARY_LIST)
enable stripping

enable asm
enable debug
enable doc
enable optimizations
enable runtime_cpudetect
enable safe_bitstream_reader
enable static
enable swscale_alpha

# Enable hwaccels by default.
enable dxva2 vaapi vdpau xvmc

# build settings
SHFLAGS='-shared -Wl,-soname,$$(@F)'
LIBPREF="lib"
LIBSUF=".a"
FULLNAME='$(NAME)$(BUILDSUF)'
LIBNAME='$(LIBPREF)$(FULLNAME)$(LIBSUF)'
SLIBPREF="lib"
SLIBSUF=".so"
SLIBNAME='$(SLIBPREF)$(FULLNAME)$(SLIBSUF)'
SLIBNAME_WITH_VERSION='$(SLIBNAME).$(LIBVERSION)'
SLIBNAME_WITH_MAJOR='$(SLIBNAME).$(LIBMAJOR)'
LIB_INSTALL_EXTRA_CMD='$$(RANLIB) "$(LIBDIR)/$(LIBNAME)"'
SLIB_INSTALL_NAME='$(SLIBNAME_WITH_VERSION)'
SLIB_INSTALL_LINKS='$(SLIBNAME_WITH_MAJOR) $(SLIBNAME)'

asflags_filter=echo
cflags_filter=echo
ldflags_filter=echo

AS_C='-c'
AS_O='-o $@'
CC_C='-c'
CC_E='-E -o $@'
CC_O='-o $@'
CXX_C='-c'
CXX_O='-o $@'
LD_O='-o $@'
LD_LIB='-l%'
LD_PATH='-L'
HOSTCC_C='-c'
HOSTCC_E='-E -o $@'
HOSTCC_O='-o $@'
HOSTLD_O='-o $@'

host_libs='-lm'
host_cflags_filter=echo
host_ldflags_filter=echo

target_path='$(CURDIR)'

# since the object filename is not given with the -MM flag, the compiler
# is only able to print the basename, and we must add the path ourselves
DEPCMD='$(DEP$(1)) $(DEP$(1)FLAGS) $($(1)DEP_FLAGS) $< | sed -e "/^\#.*/d" -e "s,^[[:space:]]*$(*F)\\.o,$(@D)/$(*F).o," > $(@:.o=.d)'
DEPFLAGS='-MM'

# find source path
if test -f configure; then
    source_path=.
else
    source_path=$(cd $(dirname "$0"); pwd)
    echo "$source_path" | grep -q '[[:blank:]]' &&
        die "Out of tree builds are impossible with whitespace in source path."
    test -e "$source_path/config.h" &&
        die "Out of tree builds are impossible with config.h in source dir."
fi

for v in "$@"; do
    r=${v#*=}
    l=${v%"$r"}
    r=$(sh_quote "$r")
    FFMPEG_CONFIGURATION="${FFMPEG_CONFIGURATION# } ${l}${r}"
done

find_things(){
    thing=$1
    pattern=$2
    file=$source_path/$3
    sed -n "s/^[^#]*$pattern.*([^,]*, *\([^,]*\)\(,.*\)*).*/\1_$thing/p" "$file"
}

ENCODER_LIST=$(find_things  encoder  ENC      libavcodec/allcodecs.c)
DECODER_LIST=$(find_things  decoder  DEC      libavcodec/allcodecs.c)
HWACCEL_LIST=$(find_things  hwaccel  HWACCEL  libavcodec/allcodecs.c)
PARSER_LIST=$(find_things   parser   PARSER   libavcodec/allcodecs.c)
BSF_LIST=$(find_things      bsf      BSF      libavcodec/allcodecs.c)
MUXER_LIST=$(find_things    muxer    _MUX     libavformat/allformats.c)
DEMUXER_LIST=$(find_things  demuxer  DEMUX    libavformat/allformats.c)
OUTDEV_LIST=$(find_things   outdev   OUTDEV   libavdevice/alldevices.c)
INDEV_LIST=$(find_things    indev    _IN      libavdevice/alldevices.c)
PROTOCOL_LIST=$(find_things protocol PROTOCOL libavformat/allformats.c)
FILTER_LIST=$(find_things   filter   FILTER   libavfilter/allfilters.c)

ALL_COMPONENTS="
    $BSF_LIST
    $DECODER_LIST
    $DEMUXER_LIST
    $ENCODER_LIST
    $FILTER_LIST
    $HWACCEL_LIST
    $INDEV_LIST
    $MUXER_LIST
    $OUTDEV_LIST
    $PARSER_LIST
    $PROTOCOL_LIST
"

for n in $COMPONENT_LIST; do
    v=$(toupper ${n%s})_LIST
    eval enable \$$v
    eval ${n}_if_any="\$$v"
done

enable $ARCH_EXT_LIST

die_unknown(){
    echo "Unknown option \"$1\"."
    echo "See $0 --help for available options."
    exit 1
}

print_3_columns() {
    cat | tr ' ' '\n' | sort | pr -r -3 -t
}

show_list() {
    suffix=_$1
    shift
    echo $* | sed s/$suffix//g | print_3_columns
    exit 0
}

rand_list(){
    IFS=', '
    set -- $*
    unset IFS
    for thing; do
        comp=${thing%:*}
        prob=${thing#$comp}
        prob=${prob#:}
        is_in ${comp} $COMPONENT_LIST && eval comp=\$$(toupper ${comp%s})_LIST
        echo "prob ${prob:-0.5}"
        printf '%s\n' $comp
    done
}

do_random(){
    action=$1
    shift
    random_seed=$(awk "BEGIN { srand($random_seed); print srand() }")
    $action $(rand_list "$@" | awk "BEGIN { srand($random_seed) } \$1 == \"prob\" { prob = \$2; next } rand() < prob { print }")
}

for opt do
    optval="${opt#*=}"
    case "$opt" in
        --extra-ldflags=*)
            add_ldflags $optval
        ;;
        --extra-libs=*)
            add_extralibs $optval
        ;;
        --disable-devices)
            disable $INDEV_LIST $OUTDEV_LIST
        ;;
        --enable-debug=*)
            debuglevel="$optval"
        ;;
        --disable-programs)
            disable $PROGRAM_LIST
        ;;
        --disable-everything)
            map 'eval unset \${$(toupper ${v%s})_LIST}' $COMPONENT_LIST
        ;;
        --disable-all)
            map 'eval unset \${$(toupper ${v%s})_LIST}' $COMPONENT_LIST
            disable $LIBRARY_LIST $PROGRAM_LIST doc
        ;;
        --enable-random|--disable-random)
            action=${opt%%-random}
            do_random ${action#--} $COMPONENT_LIST
        ;;
        --enable-random=*|--disable-random=*)
            action=${opt%%-random=*}
            do_random ${action#--} $optval
        ;;
        --enable-*=*|--disable-*=*)
            eval $(echo "${opt%%=*}" | sed 's/--/action=/;s/-/ thing=/')
            is_in "${thing}s" $COMPONENT_LIST || die_unknown "$opt"
            eval list=\$$(toupper $thing)_LIST
            name=$(echo "${optval}" | sed "s/,/_${thing}|/g")_${thing}
            list=$(filter "$name" $list)
            [ "$list" = "" ] && warn "Option $opt did not match anything"
            $action $list
        ;;
        --enable-?*|--disable-?*)
            eval $(echo "$opt" | sed 's/--/action=/;s/-/ option=/;s/-/_/g')
            if is_in $option $COMPONENT_LIST; then
                test $action = disable && action=unset
                eval $action \$$(toupper ${option%s})_LIST
            elif is_in $option $CMDLINE_SELECT; then
                $action $option
            else
                die_unknown $opt
            fi
        ;;
        --list-*)
            NAME="${opt#--list-}"
            is_in $NAME $COMPONENT_LIST || die_unknown $opt
            NAME=${NAME%s}
            eval show_list $NAME \$$(toupper $NAME)_LIST
        ;;
        --help|-h) show_help
        ;;
        --fatal-warnings) enable fatal_warnings
        ;;
        *)
            optname="${opt%%=*}"
            optname="${optname#--}"
            optname=$(echo "$optname" | sed 's/-/_/g')
            if is_in $optname $CMDLINE_SET; then
                eval $optname='$optval'
            elif is_in $optname $CMDLINE_APPEND; then
                append $optname "$optval"
            else
                die_unknown $opt
            fi
        ;;
    esac
done

disabled logging && logfile=/dev/null

echo "# $0 $FFMPEG_CONFIGURATION" > $logfile
set >> $logfile

test -n "$cross_prefix" && enable cross_compile

if enabled cross_compile; then
    test -n "$arch" && test -n "$target_os" ||
        die "Must specify target arch and OS when cross-compiling"
fi

ar_default="${cross_prefix}${ar_default}"
cc_default="${cross_prefix}${cc_default}"
cxx_default="${cross_prefix}${cxx_default}"
nm_default="${cross_prefix}${nm_default}"
pkg_config_default="${cross_prefix}${pkg_config_default}"
ranlib="${cross_prefix}${ranlib}"
strip_default="${cross_prefix}${strip_default}"
windres_default="${cross_prefix}${windres_default}"

sysinclude_default="${sysroot}/usr/include"

test -n "$valgrind" && toolchain="valgrind-memcheck"

case "$toolchain" in
    clang-asan)
        cc_default="clang"
        add_cflags  -fsanitize=address
        add_ldflags -fsanitize=address
    ;;
    clang-tsan)
        cc_default="clang"
        add_cflags  -fsanitize=thread -pie
        add_ldflags -fsanitize=thread -pie
    ;;
    clang-usan)
        cc_default="clang"
        add_cflags  -fsanitize=undefined
        add_ldflags -fsanitize=undefined
    ;;
    gcc-asan)
        cc_default="gcc"
        add_cflags  -fsanitize=address
        add_ldflags -fsanitize=address
    ;;
    gcc-tsan)
        cc_default="gcc"
        add_cflags  -fsanitize=thread -pie -fPIC
        add_ldflags -fsanitize=thread -pie -fPIC
    ;;
    gcc-usan)
        cc_default="gcc"
        add_cflags  -fsanitize=undefined
        add_ldflags -fsanitize=undefined
    ;;
    valgrind-massif)
        target_exec_default=${valgrind:-"valgrind"}
        target_exec_args="--tool=massif --alloc-fn=av_malloc --alloc-fn=av_mallocz --alloc-fn=av_calloc --alloc-fn=av_fast_padded_malloc --alloc-fn=av_fast_malloc --alloc-fn=av_realloc_f --alloc-fn=av_fast_realloc --alloc-fn=av_realloc"
    ;;
    valgrind-memcheck)
        target_exec_default=${valgrind:-"valgrind"}
        target_exec_args="--error-exitcode=1 --malloc-fill=0x2a --track-origins=yes --leak-check=full --gen-suppressions=all --suppressions=$source_path/tests/fate-valgrind.supp"
    ;;
    msvc)
        # Check whether the current MSVC version needs the C99 converter.
        # From MSVC 2013 (compiler major version 18) onwards, it does actually
        # support enough of C99 to build ffmpeg. Default to the new
        # behaviour if the regexp was unable to match anything, since this
        # successfully parses the version number of existing supported
        # versions that require the converter (MSVC 2010 and 2012).
        cl_major_ver=$(cl 2>&1 | sed -n 's/.*Version \([[:digit:]]\{1,\}\)\..*/\1/p')
        if [ -z "$cl_major_ver" ] || [ $cl_major_ver -ge 18 ]; then
            cc_default="cl"
        else
            cc_default="c99wrap cl"
        fi
        ld_default="link"
        nm_default="dumpbin -symbols"
        ar_default="lib"
        target_os_default="win32"
        # Use a relative path for TMPDIR. This makes sure all the
        # ffconf temp files are written with a relative path, avoiding
        # issues with msys/win32 path conversion for MSVC parameters
        # such as -Fo<file> or -out:<file>.
        TMPDIR=.
    ;;
    icl)
        cc_default="icl"
        ld_default="xilink"
        nm_default="dumpbin -symbols"
        ar_default="xilib"
        target_os_default="win32"
        TMPDIR=.
    ;;
    gcov)
        add_cflags  -fprofile-arcs -ftest-coverage
        add_ldflags -fprofile-arcs -ftest-coverage
    ;;
    hardened)
        add_cflags  -U_FORTIFY_SOURCE -D_FORTIFY_SOURCE=2 -fno-strict-overflow -fstack-protector-all
        add_ldflags -Wl,-z,relro -Wl,-z,now
    ;;
    ?*)
        die "Unknown toolchain $toolchain"
    ;;
esac

set_default arch cc cxx pkg_config strip sysinclude target_exec target_os yasmexe
enabled cross_compile || host_cc_default=$cc
set_default host_cc

if ! $pkg_config --version >/dev/null 2>&1; then
    warn "$pkg_config not found, library detection may fail."
    pkg_config=false
fi

exesuf() {
    case $1 in
        mingw32*|win32|win64|cygwin*|*-dos|freedos|opendos|os/2*|symbian) echo .exe ;;
    esac
}

EXESUF=$(exesuf $target_os)
HOSTEXESUF=$(exesuf $host_os)

# set temporary file name
: ${TMPDIR:=$TEMPDIR}
: ${TMPDIR:=$TMP}
: ${TMPDIR:=/tmp}

if [ -n "$tempprefix" ] ; then
    mktemp(){
        echo $tempprefix.${HOSTNAME}.${UID}
    }
elif ! check_cmd mktemp -u XXXXXX; then
    # simple replacement for missing mktemp
    # NOT SAFE FOR GENERAL USE
    mktemp(){
        echo "${2%%XXX*}.${HOSTNAME}.${UID}.$$"
    }
fi

tmpfile(){
    tmp=$(mktemp -u "${TMPDIR}/ffconf.XXXXXXXX")$2 &&
        (set -C; exec > $tmp) 2>/dev/null ||
        die "Unable to create temporary file in $TMPDIR."
    append TMPFILES $tmp
    eval $1=$tmp
}

trap 'rm -f -- $TMPFILES' EXIT

tmpfile TMPASM .asm
tmpfile TMPC   .c
tmpfile TMPCPP .cpp
tmpfile TMPE   $EXESUF
tmpfile TMPH   .h
tmpfile TMPO   .o
tmpfile TMPS   .S
tmpfile TMPSH  .sh
tmpfile TMPV   .ver

unset -f mktemp

chmod +x $TMPE

# make sure we can execute files in $TMPDIR
cat > $TMPSH 2>> $logfile <<EOF
#! /bin/sh
EOF
chmod +x $TMPSH >> $logfile 2>&1
if ! $TMPSH >> $logfile 2>&1; then
    cat <<EOF
Unable to create and execute files in $TMPDIR.  Set the TMPDIR environment
variable to another directory and make sure that it is not mounted noexec.
EOF
    die "Sanity test failed."
fi

ccc_flags(){
    for flag; do
        case $flag in
            -std=c99)           echo -c99                       ;;
            -mcpu=*)            echo -arch ${flag#*=}           ;;
            -mieee)             echo -ieee                      ;;
            -O*|-fast)          echo $flag                      ;;
            -fno-math-errno)    echo -assume nomath_errno       ;;
            -g)                 echo -g3                        ;;
            -Wall)              echo -msg_enable level2         ;;
            -Wno-pointer-sign)  echo -msg_disable ptrmismatch1  ;;
            -Wl,*)              echo $flag                      ;;
            -f*|-W*)                                            ;;
            *)                  echo $flag                      ;;
        esac
   done
}

cparser_flags(){
    for flag; do
        case $flag in
            -Wno-switch)             echo -Wno-switch-enum ;;
            -Wno-format-zero-length) ;;
            -Wdisabled-optimization) ;;
            -Wno-pointer-sign)       echo -Wno-other ;;
            *)                       echo $flag ;;
        esac
    done
}

msvc_common_flags(){
    for flag; do
        case $flag in
            # In addition to specifying certain flags under the compiler
            # specific filters, they must be specified here as well or else the
            # generic catch all at the bottom will print the original flag.
            -Wall)                ;;
            -std=c99)             ;;
            # Common flags
            -fomit-frame-pointer) ;;
            -g)                   echo -Z7 ;;
            -fno-math-errno)      ;;
            -fno-common)          ;;
            -fno-signed-zeros)    ;;
            -fPIC)                ;;
            -mthumb)              ;;
            -march=*)             ;;
            -lz)                  echo zlib.lib ;;
            -lavifil32)           echo vfw32.lib ;;
            -lavicap32)           echo vfw32.lib user32.lib ;;
            -l*)                  echo ${flag#-l}.lib ;;
            *)                    echo $flag ;;
        esac
    done
}

msvc_flags(){
    msvc_common_flags "$@"
    for flag; do
        case $flag in
            -Wall)                echo -W4 -wd4244 -wd4127 -wd4018 -wd4389     \
                                       -wd4146 -wd4057 -wd4204 -wd4706 -wd4305 \
                                       -wd4152 -wd4324 -we4013 -wd4100 -wd4214 \
                                       -wd4554 \
                                       -wd4273 ;;
        esac
    done
}

icl_flags(){
    msvc_common_flags "$@"
    for flag; do
        case $flag in
            # Despite what Intel's documentation says -Wall, which is supported
            # on Windows, does enable remarks so disable them here.
            -Wall)                echo $flag -Qdiag-disable:remark ;;
            -std=c99)             echo -Qstd=c99 ;;
        esac
    done
}

pgi_flags(){
    for flag; do
        case $flag in
            -flto)                echo -Mipa=fast,libopt,libinline,vestigial ;;
            -fomit-frame-pointer) echo -Mnoframe ;;
            -g)                   echo -gopt ;;
            *)                    echo $flag ;;
        esac
    done
}

suncc_flags(){
    for flag; do
        case $flag in
            -march=*|-mcpu=*)
                case "${flag#*=}" in
                    native)                   echo -xtarget=native       ;;
                    v9|niagara)               echo -xarch=sparc          ;;
                    ultrasparc)               echo -xarch=sparcvis       ;;
                    ultrasparc3|niagara2)     echo -xarch=sparcvis2      ;;
                    i586|pentium)             echo -xchip=pentium        ;;
                    i686|pentiumpro|pentium2) echo -xtarget=pentium_pro  ;;
                    pentium3*|c3-2)           echo -xtarget=pentium3     ;;
                    pentium-m)          echo -xarch=sse2 -xchip=pentium3 ;;
                    pentium4*)          echo -xtarget=pentium4           ;;
                    prescott|nocona)    echo -xarch=sse3 -xchip=pentium4 ;;
                    *-sse3)             echo -xarch=sse3                 ;;
                    core2)              echo -xarch=ssse3 -xchip=core2   ;;
                    corei7)           echo -xarch=sse4_2 -xchip=nehalem  ;;
                    corei7-avx)       echo -xarch=avx -xchip=sandybridge ;;
                    amdfam10|barcelona)        echo -xtarget=barcelona   ;;
                    bdver*)                    echo -xarch=avx           ;;
                    athlon-4|athlon-[mx]p)     echo -xarch=ssea          ;;
                    k8|opteron|athlon64|athlon-fx)
                                               echo -xarch=sse2a         ;;
                    athlon*)                   echo -xarch=pentium_proa  ;;
                esac
                ;;
            -std=c99)             echo -xc99              ;;
            -fomit-frame-pointer) echo -xregs=frameptr    ;;
            -fPIC)                echo -KPIC -xcode=pic32 ;;
            -W*,*)                echo $flag              ;;
            -f*-*|-W*|-mimpure-text)                      ;;
            -shared)              echo -G                 ;;
            *)                    echo $flag              ;;
        esac
    done
}

tms470_flags(){
    for flag; do
        case $flag in
            -march=*|-mcpu=*)
                case "${flag#*=}" in
                    armv7-a|cortex-a*)      echo -mv=7a8 ;;
                    armv7-r|cortex-r*)      echo -mv=7r4 ;;
                    armv7-m|cortex-m*)      echo -mv=7m3 ;;
                    armv6*|arm11*)          echo -mv=6   ;;
                    armv5*e|arm[79]*e*|arm9[24]6*|arm96*|arm102[26])
                                            echo -mv=5e  ;;
                    armv4*|arm7*|arm9[24]*) echo -mv=4   ;;
                esac
                ;;
            -mfpu=neon)     echo --float_support=vfpv3 --neon ;;
            -mfpu=vfp)      echo --float_support=vfpv2        ;;
            -mfpu=vfpv3)    echo --float_support=vfpv3        ;;
            -mfpu=vfpv3-d16) echo --float_support=vfpv3d16    ;;
            -msoft-float)   echo --float_support=vfplib       ;;
            -O[0-3]|-mf=*)  echo $flag                        ;;
            -g)             echo -g -mn                       ;;
            -pds=*)         echo $flag                        ;;
            -D*|-I*)        echo $flag                        ;;
            --gcc|--abi=*)  echo $flag                        ;;
            -me)            echo $flag                        ;;
        esac
    done
}

probe_cc(){
    pfx=$1
    _cc=$2

    unset _type _ident _cc_c _cc_e _cc_o _flags _cflags
    unset _ld_o _ldflags _ld_lib _ld_path
    unset _depflags _DEPCMD _DEPFLAGS
    _flags_filter=echo

    if $_cc --version 2>&1 | grep -q '^GNU assembler'; then
        true # no-op to avoid reading stdin in following checks
    elif $_cc -v 2>&1 | grep -q '^gcc.*LLVM'; then
        _type=llvm_gcc
        gcc_extra_ver=$(expr "$($_cc --version | head -n1)" : '.*\((.*)\)')
        _ident="llvm-gcc $($_cc -dumpversion) $gcc_extra_ver"
        _depflags='-MMD -MF $(@:.o=.d) -MT $@'
        _cflags_speed='-O3'
        _cflags_size='-Os'
    elif $_cc -v 2>&1 | grep -qi ^gcc; then
        _type=gcc
        gcc_version=$($_cc --version | head -n1)
        gcc_basever=$($_cc -dumpversion)
        gcc_pkg_ver=$(expr "$gcc_version" : '[^ ]* \(([^)]*)\)')
        gcc_ext_ver=$(expr "$gcc_version" : ".*$gcc_pkg_ver $gcc_basever \\(.*\\)")
        _ident=$(cleanws "gcc $gcc_basever $gcc_pkg_ver $gcc_ext_ver")
        if ! $_cc -dumpversion | grep -q '^2\.'; then
            _depflags='-MMD -MF $(@:.o=.d) -MT $@'
        fi
        _cflags_speed='-O3'
        _cflags_size='-Os'
    elif $_cc --version 2>/dev/null | grep -q ^icc; then
        _type=icc
        _ident=$($_cc --version | head -n1)
        _depflags='-MMD'
        _cflags_speed='-O3'
        _cflags_size='-Os'
        _cflags_noopt='-O1'
    elif $_cc -v 2>&1 | grep -q xlc; then
        _type=xlc
        _ident=$($_cc -qversion 2>/dev/null | head -n1)
        _cflags_speed='-O5'
        _cflags_size='-O5 -qcompact'
    elif $_cc -V 2>/dev/null | grep -q Compaq; then
        _type=ccc
        _ident=$($_cc -V | head -n1 | cut -d' ' -f1-3)
        _DEPFLAGS='-M'
        _cflags_speed='-fast'
        _cflags_size='-O1'
        _flags_filter=ccc_flags
    elif $_cc --vsn 2>/dev/null | grep -q "ARM C/C++ Compiler"; then
        test -d "$sysroot" || die "No valid sysroot specified."
        _type=armcc
        _ident=$($_cc --vsn | head -n1)
        armcc_conf="$PWD/armcc.conf"
        $_cc --arm_linux_configure                 \
             --arm_linux_config_file="$armcc_conf" \
             --configure_sysroot="$sysroot"        \
             --configure_cpp_headers="$sysinclude" >>$logfile 2>&1 ||
             die "Error creating armcc configuration file."
        $_cc --vsn | grep -q RVCT && armcc_opt=rvct || armcc_opt=armcc
        _flags="--arm_linux_config_file=$armcc_conf --translate_gcc"
        as_default="${cross_prefix}gcc"
        _depflags='-MMD'
        _cflags_speed='-O3'
        _cflags_size='-Os'
    elif $_cc -version 2>/dev/null | grep -Eq 'TMS470|TI ARM'; then
        _type=tms470
        _ident=$($_cc -version | head -n1 | tr -s ' ')
        _flags='--gcc --abi=eabi -me'
        _cc_e='-ppl -fe=$@'
        _cc_o='-fe=$@'
        _depflags='-ppa -ppd=$(@:.o=.d)'
        _cflags_speed='-O3 -mf=5'
        _cflags_size='-O3 -mf=2'
        _flags_filter=tms470_flags
    elif $_cc -v 2>&1 | grep -q clang; then
        _type=clang
        _ident=$($_cc --version | head -n1)
        _depflags='-MMD -MF $(@:.o=.d) -MT $@'
        _cflags_speed='-O3'
        _cflags_size='-Os'
    elif $_cc -V 2>&1 | grep -q Sun; then
        _type=suncc
        _ident=$($_cc -V 2>&1 | head -n1 | cut -d' ' -f 2-)
        _DEPCMD='$(DEP$(1)) $(DEP$(1)FLAGS) $($(1)DEP_FLAGS) $< | sed -e "1s,^.*: ,$@: ," -e "\$$!s,\$$, \\\," -e "1!s,^.*: , ," > $(@:.o=.d)'
        _DEPFLAGS='-xM1 -xc99'
        _ldflags='-std=c99'
        _cflags_speed='-O5'
        _cflags_size='-O5 -xspace'
        _flags_filter=suncc_flags
    elif $_cc -v 2>&1 | grep -q 'PathScale\|Path64'; then
        _type=pathscale
        _ident=$($_cc -v 2>&1 | head -n1 | tr -d :)
        _depflags='-MMD -MF $(@:.o=.d) -MT $@'
        _cflags_speed='-O2'
        _cflags_size='-Os'
        _flags_filter='filter_out -Wdisabled-optimization'
    elif $_cc -v 2>&1 | grep -q Open64; then
        _type=open64
        _ident=$($_cc -v 2>&1 | head -n1 | tr -d :)
        _depflags='-MMD -MF $(@:.o=.d) -MT $@'
        _cflags_speed='-O2'
        _cflags_size='-Os'
        _flags_filter='filter_out -Wdisabled-optimization|-Wtype-limits|-fno-signed-zeros'
    elif $_cc -V 2>&1 | grep -q Portland; then
        _type=pgi
        _ident="PGI $($_cc -V 2>&1 | awk '/^pgcc/ { print $2; exit }')"
        opt_common='-alias=ansi -Mdse -Mlre -Mpre'
        _cflags_speed="-O3 -Mautoinline -Munroll=c:4 $opt_common"
        _cflags_size="-O2 -Munroll=c:1 $opt_common"
        _cflags_noopt="-O"
        _flags_filter=pgi_flags
    elif $_cc 2>&1 | grep -q Microsoft; then
        _type=msvc
        _ident=$($cc 2>&1 | head -n1)
        _DEPCMD='$(DEP$(1)) $(DEP$(1)FLAGS) $($(1)DEP_FLAGS) $< 2>&1 | awk '\''/including/ { sub(/^.*file: */, ""); gsub(/\\/, "/"); if (!match($$0, / /)) print "$@:", $$0 }'\'' > $(@:.o=.d)'
        _DEPFLAGS='$(CPPFLAGS) $(CFLAGS) -showIncludes -Zs'
        _cflags_speed="-O2"
        _cflags_size="-O1"
        if $_cc 2>&1 | grep -q Linker; then
            _ld_o='-out:$@'
        else
            _ld_o='-Fe$@'
        fi
        _cc_o='-Fo$@'
        _cc_e='-P -Fi$@'
        _flags_filter=msvc_flags
        _ld_lib='lib%.a'
        _ld_path='-libpath:'
        _flags='-nologo'
        _cflags='-D_USE_MATH_DEFINES -D_CRT_SECURE_NO_WARNINGS -Dinline=__inline -FIstdlib.h -Dstrtoll=_strtoi64'
        if [ $pfx = hostcc ]; then
            append _cflags -Dsnprintf=_snprintf
        fi
        disable stripping
    elif $_cc 2>&1 | grep -q Intel; then
        _type=icl
        _ident=$($cc 2>&1 | head -n1)
        _depflags='-QMMD -QMF$(@:.o=.d) -QMT$@'
        # Not only is O3 broken on 13.x+ but it is slower on all previous
        # versions (tested) as well.
        _cflags_speed="-O2"
        _cflags_size="-O1 -Oi" # -O1 without -Oi miscompiles stuff
        if $_cc 2>&1 | grep -q Linker; then
            _ld_o='-out:$@'
        else
            _ld_o='-Fe$@'
        fi
        _cc_o='-Fo$@'
        _cc_e='-P'
        _flags_filter=icl_flags
        _ld_lib='lib%.a'
        _ld_path='-libpath:'
        # -Qdiag-error to make icl error when seeing certain unknown arguments
        _flags='-nologo -Qdiag-error:4044,10157'
        # -Qvec- -Qsimd- to prevent miscompilation, -GS for consistency
        # with MSVC which enables it by default.
        _cflags='-D_USE_MATH_DEFINES -FIstdlib.h -Dstrtoll=_strtoi64 -Qms0 -Qvec- -Qsimd- -GS'
        if [ $pfx = hostcc ]; then
            append _cflags -Dsnprintf=_snprintf
        fi
    elif $_cc --version 2>/dev/null | grep -q ^cparser; then
        _type=cparser
        _ident=$($_cc --version | head -n1)
        _depflags='-MMD'
        _cflags_speed='-O4'
        _cflags_size='-O2'
        _flags_filter=cparser_flags
    fi

    eval ${pfx}_type=\$_type
    eval ${pfx}_ident=\$_ident
}

set_ccvars(){
    eval ${1}_C=\${_cc_c-\${${1}_C}}
    eval ${1}_E=\${_cc_e-\${${1}_E}}
    eval ${1}_O=\${_cc_o-\${${1}_O}}

    if [ -n "$_depflags" ]; then
        eval ${1}_DEPFLAGS=\$_depflags
    else
        eval ${1}DEP=\${_DEPCMD:-\$DEPCMD}
        eval ${1}DEP_FLAGS=\${_DEPFLAGS:-\$DEPFLAGS}
        eval DEP${1}FLAGS=\$_flags
    fi
}

probe_cc cc "$cc"
cflags_filter=$_flags_filter
cflags_speed=$_cflags_speed
cflags_size=$_cflags_size
cflags_noopt=$_cflags_noopt
add_cflags $_flags $_cflags
cc_ldflags=$_ldflags
set_ccvars CC

probe_cc hostcc "$host_cc"
host_cflags_filter=$_flags_filter
add_host_cflags  $_flags $_cflags
set_ccvars HOSTCC

test -n "$cc_type" && enable $cc_type ||
    warn "Unknown C compiler $cc, unable to select optimal CFLAGS"

: ${as_default:=$cc}
: ${dep_cc_default:=$cc}
: ${ld_default:=$cc}
: ${host_ld_default:=$host_cc}
set_default ar as dep_cc ld host_ld windres

probe_cc as "$as"
asflags_filter=$_flags_filter
add_asflags $_flags $_cflags
set_ccvars AS

probe_cc ld "$ld"
ldflags_filter=$_flags_filter
add_ldflags $_flags $_ldflags
test "$cc_type" != "$ld_type" && add_ldflags $cc_ldflags
LD_O=${_ld_o-$LD_O}
LD_LIB=${_ld_lib-$LD_LIB}
LD_PATH=${_ld_path-$LD_PATH}

probe_cc hostld "$host_ld"
host_ldflags_filter=$_flags_filter
add_host_ldflags $_flags $_ldflags
HOSTLD_O=${_ld_o-$HOSTLD_O}

if [ -z "$CC_DEPFLAGS" ] && [ "$dep_cc" != "$cc" ]; then
    probe_cc depcc "$dep_cc"
    CCDEP=${_DEPCMD:-$DEPCMD}
    CCDEP_FLAGS=${_DEPFLAGS:=$DEPFLAGS}
    DEPCCFLAGS=$_flags
fi

if $ar 2>&1 | grep -q Microsoft; then
    arflags="-nologo"
    ar_o='-out:$@'
elif $ar 2>&1 | grep -q 'Texas Instruments'; then
    arflags="rq"
    ar_o='$@'
elif $ar 2>&1 | grep -q 'Usage: ar.*-X.*any'; then
    arflags='-Xany -r -c'
    ar_o='$@'
else
    arflags="rc"
    ar_o='$@'
fi

add_cflags $extra_cflags
add_cxxflags $extra_cxxflags
add_asflags $extra_cflags

if test -n "$sysroot"; then
    case "$cc_type" in
        gcc|llvm_gcc|clang)
            add_cppflags --sysroot="$sysroot"
            add_ldflags --sysroot="$sysroot"
        ;;
        tms470)
            add_cppflags -I"$sysinclude"
            add_ldflags  --sysroot="$sysroot"
        ;;
    esac
fi

if test "$cpu" = host; then
    enabled cross_compile &&
        die "--cpu=host makes no sense when cross-compiling."

    case "$cc_type" in
        gcc|llvm_gcc)
            check_native(){
                $cc $1=native -v -c -o $TMPO $TMPC >$TMPE 2>&1 || return
                sed -n "/cc1.*$1=/{
                            s/.*$1=\\([^ ]*\\).*/\\1/
                            p
                            q
                        }" $TMPE
            }
            cpu=$(check_native -march || check_native -mcpu)
        ;;
    esac

    test "${cpu:-host}" = host &&
        die "--cpu=host not supported with compiler $cc"
fi

# Deal with common $arch aliases
case "$arch" in
    aarch64|arm64)
        arch="aarch64"
    ;;
    arm*|iPad*|iPhone*)
        arch="arm"
    ;;
    mips*|IP*)
        arch="mips"
    ;;
    parisc*|hppa*)
        arch="parisc"
    ;;
    "Power Macintosh"|ppc*|powerpc*)
        arch="ppc"
    ;;
    s390|s390x)
        arch="s390"
    ;;
    sh4|sh)
        arch="sh4"
    ;;
    sun4u|sparc*)
        arch="sparc"
    ;;
    tilegx|tile-gx)
        arch="tilegx"
    ;;
    i[3-6]86|i86pc|BePC|x86pc|x86_64|x86_32|amd64)
        arch="x86"
    ;;
esac

is_in $arch $ARCH_LIST || warn "unknown architecture $arch"
enable $arch

# Add processor-specific flags
if enabled aarch64; then

    case $cpu in
        armv*)
            cpuflags="-march=$cpu"
        ;;
        *)
            cpuflags="-mcpu=$cpu"
        ;;
    esac

elif enabled alpha; then

    cpuflags="-mcpu=$cpu"

elif enabled arm; then

    check_arm_arch() {
        check_cpp_condition stddef.h \
            "defined __ARM_ARCH_${1}__ || defined __TARGET_ARCH_${2:-$1}" \
            $cpuflags
    }

    probe_arm_arch() {
        if   check_arm_arch 4;        then echo armv4;
        elif check_arm_arch 4T;       then echo armv4t;
        elif check_arm_arch 5;        then echo armv5;
        elif check_arm_arch 5E;       then echo armv5e;
        elif check_arm_arch 5T;       then echo armv5t;
        elif check_arm_arch 5TE;      then echo armv5te;
        elif check_arm_arch 5TEJ;     then echo armv5te;
        elif check_arm_arch 6;        then echo armv6;
        elif check_arm_arch 6J;       then echo armv6j;
        elif check_arm_arch 6K;       then echo armv6k;
        elif check_arm_arch 6Z;       then echo armv6z;
        elif check_arm_arch 6ZK;      then echo armv6zk;
        elif check_arm_arch 6T2;      then echo armv6t2;
        elif check_arm_arch 7;        then echo armv7;
        elif check_arm_arch 7A  7_A;  then echo armv7-a;
        elif check_arm_arch 7R  7_R;  then echo armv7-r;
        elif check_arm_arch 7M  7_M;  then echo armv7-m;
        elif check_arm_arch 7EM 7E_M; then echo armv7-m;
        elif check_arm_arch 8A  8_A;  then echo armv8-a;
        fi
    }

    [ "$cpu" = generic ] && cpu=$(probe_arm_arch)

    case $cpu in
        armv*)
            cpuflags="-march=$cpu"
            subarch=$(echo $cpu | sed 's/[^a-z0-9]//g')
        ;;
        *)
            cpuflags="-mcpu=$cpu"
            case $cpu in
                cortex-a*)                               subarch=armv7a  ;;
                cortex-r*)                               subarch=armv7r  ;;
                cortex-m*)                 enable thumb; subarch=armv7m  ;;
                arm11*)                                  subarch=armv6   ;;
                arm[79]*e*|arm9[24]6*|arm96*|arm102[26]) subarch=armv5te ;;
                armv4*|arm7*|arm9[24]*)                  subarch=armv4   ;;
                *)                             subarch=$(probe_arm_arch) ;;
            esac
        ;;
    esac

    case "$subarch" in
        armv5t*)    enable fast_clz                ;;
        armv[6-8]*) enable fast_clz fast_unaligned ;;
    esac

elif enabled avr32; then

    case $cpu in
        ap7[02]0[0-2])
            subarch="avr32_ap"
            cpuflags="-mpart=$cpu"
        ;;
        ap)
            subarch="avr32_ap"
            cpuflags="-march=$cpu"
        ;;
        uc3[ab]*)
            subarch="avr32_uc"
            cpuflags="-mcpu=$cpu"
        ;;
        uc)
            subarch="avr32_uc"
            cpuflags="-march=$cpu"
        ;;
    esac

elif enabled bfin; then

    cpuflags="-mcpu=$cpu"

elif enabled mips; then

    cpuflags="-march=$cpu"

    case $cpu in
        24kc)
            disable mipsfpu
            disable mipsdspr1
            disable mipsdspr2
        ;;
        24kf*)
            disable mipsdspr1
            disable mipsdspr2
        ;;
        24kec|34kc|1004kc)
            disable mipsfpu
            disable mipsdspr2
        ;;
        24kef*|34kf*|1004kf*)
            disable mipsdspr2
        ;;
        74kc)
            disable mipsfpu
        ;;
    esac

elif enabled ppc; then

    case $(tolower $cpu) in
        601|ppc601|powerpc601)
            cpuflags="-mcpu=601"
            disable altivec
        ;;
        603*|ppc603*|powerpc603*)
            cpuflags="-mcpu=603"
            disable altivec
        ;;
        604*|ppc604*|powerpc604*)
            cpuflags="-mcpu=604"
            disable altivec
        ;;
        g3|75*|ppc75*|powerpc75*)
            cpuflags="-mcpu=750"
            disable altivec
        ;;
        g4|745*|ppc745*|powerpc745*)
            cpuflags="-mcpu=7450"
        ;;
        74*|ppc74*|powerpc74*)
            cpuflags="-mcpu=7400"
        ;;
        g5|970|ppc970|powerpc970)
            cpuflags="-mcpu=970"
        ;;
        power[3-7]*)
            cpuflags="-mcpu=$cpu"
        ;;
        cell)
            cpuflags="-mcpu=cell"
            enable ldbrx
        ;;
        e500mc)
            cpuflags="-mcpu=e500mc"
            disable altivec
        ;;
        e500v2)
            cpuflags="-mcpu=8548 -mhard-float -mfloat-gprs=double"
            disable altivec
        ;;
        e500)
            cpuflags="-mcpu=8540 -mhard-float"
            disable altivec
        ;;
    esac

elif enabled sparc; then

    case $cpu in
        cypress|f93[04]|tsc701|sparcl*|supersparc|hypersparc|niagara|v[789])
            cpuflags="-mcpu=$cpu"
            disable vis
        ;;
        ultrasparc*|niagara[234])
            cpuflags="-mcpu=$cpu"
        ;;
    esac

elif enabled x86; then

    case $cpu in
        i[345]86|pentium)
            cpuflags="-march=$cpu"
            disable mmx
        ;;
        # targets that do NOT support nopl and conditional mov (cmov)
        pentium-mmx|k6|k6-[23]|winchip-c6|winchip2|c3)
            cpuflags="-march=$cpu"
            disable i686
        ;;
        # targets that do support nopl and conditional mov (cmov)
        i686|pentiumpro|pentium[23]|pentium-m|athlon|athlon-tbird|athlon-4|athlon-[mx]p|athlon64*|k8*|opteron*|athlon-fx|core2|corei7*|amdfam10|barcelona|atom|bdver*)
            cpuflags="-march=$cpu"
            enable i686
            enable fast_cmov
        ;;
        # targets that do support conditional mov but on which it's slow
        pentium4|pentium4m|prescott|nocona)
            cpuflags="-march=$cpu"
            enable i686
            disable fast_cmov
        ;;
    esac

fi

if [ "$cpu" != generic ]; then
    add_cflags  $cpuflags
    add_asflags $cpuflags
fi

# compiler sanity check
check_exec <<EOF
int main(void){ return 0; }
EOF
if test "$?" != 0; then
    echo "$cc is unable to create an executable file."
    if test -z "$cross_prefix" && ! enabled cross_compile ; then
        echo "If $cc is a cross-compiler, use the --enable-cross-compile option."
        echo "Only do this if you know what cross compiling means."
    fi
    die "C compiler test failed."
fi

add_cppflags -D_ISOC99_SOURCE
add_cxxflags -D__STDC_CONSTANT_MACROS
check_cflags -std=c99
check_cc -D_FILE_OFFSET_BITS=64 <<EOF && add_cppflags -D_FILE_OFFSET_BITS=64
#include <stdlib.h>
EOF
check_cc -D_LARGEFILE_SOURCE <<EOF && add_cppflags -D_LARGEFILE_SOURCE
#include <stdlib.h>
EOF

add_host_cppflags -D_ISOC99_SOURCE
check_host_cflags -std=c99
check_host_cflags -Wall
check_host_cflags -O3

check_64bit(){
    arch32=$1
    arch64=$2
    expr=$3
    check_code cc "" "int test[2*($expr) - 1]" &&
        subarch=$arch64 || subarch=$arch32
}

case "$arch" in
    aarch64|alpha|ia64)
        spic=$shared
    ;;
    mips)
        check_64bit mips mips64 '_MIPS_SIM > 1'
        spic=$shared
    ;;
    parisc)
        check_64bit parisc parisc64 'sizeof(void *) > 4'
        spic=$shared
    ;;
    ppc)
        check_64bit ppc ppc64 'sizeof(void *) > 4'
        spic=$shared
    ;;
    s390)
        check_64bit s390 s390x 'sizeof(void *) > 4'
        spic=$shared
    ;;
    sparc)
        check_64bit sparc sparc64 'sizeof(void *) > 4'
        spic=$shared
    ;;
    x86)
        check_64bit x86_32 x86_64 'sizeof(void *) > 4'
        if test "$subarch" = "x86_64"; then
            spic=$shared
        fi
    ;;
    ppc)
        check_cc <<EOF && subarch="ppc64"
        int test[(int)sizeof(char*) - 7];
EOF
    ;;
esac

enable $subarch
enabled spic && enable_weak pic

# OS specific
case $target_os in
    aix)
        SHFLAGS=-shared
        add_cppflags '-I\$(SRC_PATH)/compat/aix'
        enabled shared && add_ldflags -Wl,-brtl
        ;;
    haiku)
        prefix_default="/boot/common"
        network_extralibs="-lnetwork"
        host_libs=
        ;;
    sunos)
        SHFLAGS='-shared -Wl,-h,$$(@F)'
        enabled x86 && SHFLAGS="-mimpure-text $SHFLAGS"
        network_extralibs="-lsocket -lnsl"
        # When using suncc to build, the Solaris linker will mark
        # an executable with each instruction set encountered by
        # the Solaris assembler.  As our libraries contain their own
        # guards for processor-specific code, instead suppress
        # generation of the HWCAPS ELF section on Solaris x86 only.
        enabled_all suncc x86 &&
            echo "hwcap_1 = OVERRIDE;" > mapfile &&
            add_ldflags -Wl,-M,mapfile
        nm_default='nm -P -g'
        ;;
    netbsd)
        disable symver
        oss_indev_extralibs="-lossaudio"
        oss_outdev_extralibs="-lossaudio"
        enabled gcc || check_ldflags -Wl,-zmuldefs
        ;;
    openbsd|bitrig)
        disable symver
        SHFLAGS='-shared'
        SLIB_INSTALL_NAME='$(SLIBNAME).$(LIBMAJOR).$(LIBMINOR)'
        SLIB_INSTALL_LINKS=
        oss_indev_extralibs="-lossaudio"
        oss_outdev_extralibs="-lossaudio"
        ;;
    dragonfly)
        disable symver
        ;;
    freebsd)
        ;;
    bsd/os)
        add_extralibs -lpoll -lgnugetopt
        strip="strip -d"
        ;;
    darwin)
        gas="gas-preprocessor.pl $cc"
        enabled ppc && add_asflags -force_cpusubtype_ALL
        SHFLAGS='-dynamiclib -Wl,-single_module -Wl,-install_name,$(SHLIBDIR)/$(SLIBNAME_WITH_MAJOR),-current_version,$(LIBVERSION),-compatibility_version,$(LIBMAJOR)'
        enabled x86_32 && append SHFLAGS -Wl,-read_only_relocs,suppress
        strip="${strip} -x"
        add_ldflags -Wl,-dynamic,-search_paths_first
        SLIBSUF=".dylib"
        SLIBNAME_WITH_VERSION='$(SLIBPREF)$(FULLNAME).$(LIBVERSION)$(SLIBSUF)'
        SLIBNAME_WITH_MAJOR='$(SLIBPREF)$(FULLNAME).$(LIBMAJOR)$(SLIBSUF)'
        objformat="macho"
        enabled x86_64 && objformat="macho64"
        enabled_any pic shared ||
            { check_cflags -mdynamic-no-pic && add_asflags -mdynamic-no-pic; }
        ;;
    mingw32*)
        if test $target_os = "mingw32ce"; then
            disable network
        else
            target_os=mingw32
        fi
        LIBTARGET=i386
        if enabled x86_64; then
            LIBTARGET="i386:x86-64"
        elif enabled arm; then
            LIBTARGET=arm-wince
        fi
        enabled shared && ! enabled small && check_cmd $windres --version && enable gnu_windres
        check_ldflags -Wl,--nxcompat
        check_ldflags -Wl,--dynamicbase
        shlibdir_default="$bindir_default"
        SLIBPREF=""
        SLIBSUF=".dll"
        SLIBNAME_WITH_VERSION='$(SLIBPREF)$(FULLNAME)-$(LIBVERSION)$(SLIBSUF)'
        SLIBNAME_WITH_MAJOR='$(SLIBPREF)$(FULLNAME)-$(LIBMAJOR)$(SLIBSUF)'
        dlltool="${cross_prefix}dlltool"
        if check_cmd lib.exe -list; then
            SLIB_EXTRA_CMD=-'sed -e "s/ @[^ ]*//" $$(@:$(SLIBSUF)=.orig.def) > $$(@:$(SLIBSUF)=.def); lib.exe /machine:$(LIBTARGET) /def:$$(@:$(SLIBSUF)=.def) /out:$(SUBDIR)$(SLIBNAME:$(SLIBSUF)=.lib)'
            if enabled x86_64; then
                LIBTARGET=x64
            fi
        elif check_cmd $dlltool --version; then
            SLIB_EXTRA_CMD=-'sed -e "s/ @[^ ]*//" $$(@:$(SLIBSUF)=.orig.def) > $$(@:$(SLIBSUF)=.def); $(DLLTOOL) -m $(LIBTARGET) -d $$(@:$(SLIBSUF)=.def) -l $(SUBDIR)$(SLIBNAME:$(SLIBSUF)=.lib) -D $(SLIBNAME_WITH_MAJOR)'
        fi
        SLIB_INSTALL_NAME='$(SLIBNAME_WITH_MAJOR)'
        SLIB_INSTALL_LINKS=
        SLIB_INSTALL_EXTRA_SHLIB='$(SLIBNAME:$(SLIBSUF)=.lib)'
        SLIB_INSTALL_EXTRA_LIB='lib$(SLIBNAME:$(SLIBSUF)=.dll.a) $(SLIBNAME_WITH_MAJOR:$(SLIBSUF)=.def)'
        SHFLAGS='-shared -Wl,--output-def,$$(@:$(SLIBSUF)=.orig.def) -Wl,--out-implib,$(SUBDIR)lib$(SLIBNAME:$(SLIBSUF)=.dll.a) -Wl,--enable-runtime-pseudo-reloc -Wl,--enable-auto-image-base'
        objformat="win32"
        ranlib=:
        enable dos_paths
        ;;
    win32|win64)
        disable symver
        if enabled shared; then
            # Link to the import library instead of the normal static library
            # for shared libs.
            LD_LIB='%.lib'
            # Cannot build both shared and static libs with MSVC or icl.
            disable static
        fi
        shlibdir_default="$bindir_default"
        SLIBPREF=""
        SLIBSUF=".dll"
        SLIBNAME_WITH_VERSION='$(SLIBPREF)$(FULLNAME)-$(LIBVERSION)$(SLIBSUF)'
        SLIBNAME_WITH_MAJOR='$(SLIBPREF)$(FULLNAME)-$(LIBMAJOR)$(SLIBSUF)'
        SLIB_CREATE_DEF_CMD='$(SRC_PATH)/compat/windows/makedef $(SUBDIR)lib$(NAME).ver $(OBJS) > $$(@:$(SLIBSUF)=.def)'
        SLIB_INSTALL_NAME='$(SLIBNAME_WITH_MAJOR)'
        SLIB_INSTALL_LINKS=
        SLIB_INSTALL_EXTRA_SHLIB='$(SLIBNAME:$(SLIBSUF)=.lib)'
        SLIB_INSTALL_EXTRA_LIB='$(SLIBNAME_WITH_MAJOR:$(SLIBSUF)=.def)'
        SHFLAGS='-dll -def:$$(@:$(SLIBSUF)=.def) -implib:$(SUBDIR)$(SLIBNAME:$(SLIBSUF)=.lib)'
        objformat="win32"
        ranlib=:
        enable dos_paths
        ;;
    cygwin*)
        target_os=cygwin
        shlibdir_default="$bindir_default"
        SLIBPREF="cyg"
        SLIBSUF=".dll"
        SLIBNAME_WITH_VERSION='$(SLIBPREF)$(FULLNAME)-$(LIBVERSION)$(SLIBSUF)'
        SLIBNAME_WITH_MAJOR='$(SLIBPREF)$(FULLNAME)-$(LIBMAJOR)$(SLIBSUF)'
        SLIB_INSTALL_NAME='$(SLIBNAME_WITH_MAJOR)'
        SLIB_INSTALL_LINKS=
        SLIB_INSTALL_EXTRA_LIB='lib$(FULLNAME).dll.a'
        SHFLAGS='-shared -Wl,--out-implib,$(SUBDIR)lib$(FULLNAME).dll.a'
        objformat="win32"
        enable dos_paths
        enabled shared && ! enabled small && check_cmd $windres --version && enable gnu_windres
        ;;
    *-dos|freedos|opendos)
        network_extralibs="-lsocket"
        objformat="coff"
        enable dos_paths
        add_cppflags -U__STRICT_ANSI__
        ;;
    linux)
        enable dv1394
        ;;
    irix*)
        target_os=irix
        ranlib="echo ignoring ranlib"
        ;;
    os/2*)
        strip="lxlite -CS"
        ln_s="cp -f"
        objformat="aout"
        add_cppflags -D_GNU_SOURCE
        add_ldflags -Zomf -Zbin-files -Zargs-wild -Zmap
        SHFLAGS='$(SUBDIR)$(NAME).def -Zdll -Zomf'
        LIBSUF="_s.a"
        SLIBPREF=""
        SLIBSUF=".dll"
        SLIBNAME_WITH_VERSION='$(SLIBPREF)$(NAME)-$(LIBVERSION)$(SLIBSUF)'
        SLIBNAME_WITH_MAJOR='$(SLIBPREF)$(shell echo $(NAME) | cut -c1-6)$(LIBMAJOR)$(SLIBSUF)'
        SLIB_CREATE_DEF_CMD='echo LIBRARY $(SLIBNAME_WITH_MAJOR) INITINSTANCE TERMINSTANCE > $(SUBDIR)$(NAME).def; \
            echo PROTMODE >> $(SUBDIR)$(NAME).def; \
            echo CODE PRELOAD MOVEABLE DISCARDABLE >> $(SUBDIR)$(NAME).def; \
            echo DATA PRELOAD MOVEABLE MULTIPLE NONSHARED >> $(SUBDIR)$(NAME).def; \
            echo EXPORTS >> $(SUBDIR)$(NAME).def; \
            emxexp -o $(OBJS) >> $(SUBDIR)$(NAME).def'
        SLIB_EXTRA_CMD='emximp -o $(SUBDIR)$(LIBPREF)$(NAME)_dll.a $(SUBDIR)$(NAME).def; \
            emximp -o $(SUBDIR)$(LIBPREF)$(NAME)_dll.lib $(SUBDIR)$(NAME).def;'
        SLIB_INSTALL_EXTRA_LIB='$(LIBPREF)$(NAME)_dll.a $(LIBPREF)$(NAME)_dll.lib'
        enable dos_paths
        enable_weak os2threads
        ;;
    gnu/kfreebsd)
        add_cppflags -D_BSD_SOURCE
        ;;
    gnu)
        ;;
    qnx)
        add_cppflags -D_QNX_SOURCE
        network_extralibs="-lsocket"
        ;;
    symbian)
        SLIBSUF=".dll"
        enable dos_paths
        add_cflags --include=$sysinclude/gcce/gcce.h -fvisibility=default
        add_cppflags -D__GCCE__ -D__SYMBIAN32__ -DSYMBIAN_OE_POSIX_SIGNALS
        add_ldflags -Wl,--target1-abs,--no-undefined \
                    -Wl,-Ttext,0x80000,-Tdata,0x1000000 -shared \
                    -Wl,--entry=_E32Startup -Wl,-u,_E32Startup
        add_extralibs -l:eexe.lib -l:usrt2_2.lib -l:dfpaeabi.dso \
                      -l:drtaeabi.dso -l:scppnwdl.dso -lsupc++ -lgcc \
                      -l:libc.dso -l:libm.dso -l:euser.dso -l:libcrt0.lib
        ;;
    osf1)
        add_cppflags -D_OSF_SOURCE -D_POSIX_PII -D_REENTRANT
        ;;
    minix)
        ;;
    plan9)
        add_cppflags -D_C99_SNPRINTF_EXTENSION  \
                     -D_REENTRANT_SOURCE        \
                     -D_RESEARCH_SOURCE         \
                     -DFD_SETSIZE=96            \
                     -DHAVE_SOCK_OPTS
        add_compat strtod.o strtod=avpriv_strtod
        network_extralibs='-lbsd'
        exeobjs=compat/plan9/main.o
        disable ffserver
        cp_f='cp'
        ;;
    none)
        ;;
    *)
        die "Unknown OS '$target_os'."
        ;;
esac

# determine libc flavour

probe_libc(){
    pfx=$1
    pfx_no_=${pfx%_}
    # uclibc defines __GLIBC__, so it needs to be checked before glibc.
    if check_${pfx}cpp_condition features.h "defined __UCLIBC__"; then
        eval ${pfx}libc_type=uclibc
        add_${pfx}cppflags -D_POSIX_C_SOURCE=200112 -D_XOPEN_SOURCE=600
    elif check_${pfx}cpp_condition features.h "defined __GLIBC__"; then
        eval ${pfx}libc_type=glibc
        add_${pfx}cppflags -D_POSIX_C_SOURCE=200112 -D_XOPEN_SOURCE=600
    # MinGW headers can be installed on Cygwin, so check for newlib first.
    elif check_${pfx}cpp_condition newlib.h "defined _NEWLIB_VERSION"; then
        eval ${pfx}libc_type=newlib
        add_${pfx}cppflags -U__STRICT_ANSI__
    # MinGW64 is backwards compatible with MinGW32, so check for it first.
    elif check_${pfx}cpp_condition _mingw.h "defined __MINGW64_VERSION_MAJOR"; then
        eval ${pfx}libc_type=mingw64
        if check_${pfx}cpp_condition _mingw.h "__MINGW64_VERSION_MAJOR < 3"; then
            add_compat msvcrt/snprintf.o
            add_cflags "-include $source_path/compat/msvcrt/snprintf.h"
        fi
        add_${pfx}cppflags -U__STRICT_ANSI__ -D__USE_MINGW_ANSI_STDIO=1
        eval test \$${pfx_no_}cc_type = "gcc" &&
            add_${pfx}cppflags -D__printf__=__gnu_printf__
    elif check_${pfx}cpp_condition _mingw.h "defined __MINGW_VERSION"  ||
         check_${pfx}cpp_condition _mingw.h "defined __MINGW32_VERSION"; then
        eval ${pfx}libc_type=mingw32
        check_${pfx}cpp_condition _mingw.h "__MINGW32_MAJOR_VERSION > 3 || \
            (__MINGW32_MAJOR_VERSION == 3 && __MINGW32_MINOR_VERSION >= 15)" ||
            die "ERROR: MinGW32 runtime version must be >= 3.15."
        add_${pfx}cppflags -U__STRICT_ANSI__ -D__USE_MINGW_ANSI_STDIO=1
        eval test \$${pfx_no_}cc_type = "gcc" &&
            add_${pfx}cppflags -D__printf__=__gnu_printf__
    elif check_${pfx}cpp_condition crtversion.h "defined _VC_CRT_MAJOR_VERSION"; then
        eval ${pfx}libc_type=msvcrt
        # The MSVC 2010 headers (Win 7.0 SDK) set _WIN32_WINNT to
        # 0x601 by default unless something else is set by the user.
        # This can easily lead to us detecting functions only present
        # in such new versions and producing binaries requiring windows 7.0.
        # Therefore explicitly set the default to XP unless the user has
        # set something else on the command line.
        check_${pfx}cpp_condition stdlib.h "defined(_WIN32_WINNT)" ||
            add_${pfx}cppflags -D_WIN32_WINNT=0x0502
    elif check_${pfx}cpp_condition stddef.h "defined __KLIBC__"; then
        eval ${pfx}libc_type=klibc
    elif check_${pfx}cpp_condition sys/cdefs.h "defined __BIONIC__"; then
        eval ${pfx}libc_type=bionic
    elif check_${pfx}cpp_condition sys/brand.h "defined LABELED_BRAND_NAME"; then
        eval ${pfx}libc_type=solaris
        add_${pfx}cppflags -D__EXTENSIONS__ -D_XOPEN_SOURCE=600
    fi
}

probe_libc
test -n "$libc_type" && enable libc_$libc_type
probe_libc host_
test -n "$host_libc_type" && enable host_libc_$host_libc_type

case $libc_type in
    bionic)
        add_compat strtod.o strtod=avpriv_strtod
        ;;
    msvcrt)
        add_compat strtod.o strtod=avpriv_strtod
        add_compat msvcrt/snprintf.o snprintf=avpriv_snprintf   \
                                     _snprintf=avpriv_snprintf  \
                                     vsnprintf=avpriv_vsnprintf
        ;;
esac

# hacks for compiler/libc/os combinations

if enabled_all tms470 libc_glibc; then
    CPPFLAGS="-I${source_path}/compat/tms470 ${CPPFLAGS}"
    add_cppflags -D__USER_LABEL_PREFIX__=
    add_cppflags -D__builtin_memset=memset
    add_cppflags -D__gnuc_va_list=va_list -D_VA_LIST_DEFINED
    add_cflags   -pds=48    # incompatible redefinition of macro
fi

if enabled_all ccc libc_glibc; then
    add_ldflags -Wl,-z,now  # calls to libots crash without this
fi

check_compile_assert flt_lim "float.h limits.h" "DBL_MAX == (double)DBL_MAX" ||
    add_cppflags '-I\$(SRC_PATH)/compat/float'

esc(){
    echo "$*" | sed 's/%/%25/g;s/:/%3a/g'
}

echo "config:$arch:$subarch:$cpu:$target_os:$(esc $cc_ident):$(esc $FFMPEG_CONFIGURATION)" >config.fate

check_cpp_condition stdlib.h "defined(__PIC__) || defined(__pic__) || defined(PIC)" && enable_weak pic

set_default $PATHS_LIST
set_default nm

# we need to build at least one lib type
if ! enabled_any static shared; then
    cat <<EOF
At least one library type must be built.
Specify --enable-static to build the static libraries or --enable-shared to
build the shared libraries as well. To only build the shared libraries specify
--disable-static in addition to --enable-shared.
EOF
    exit 1;
fi

# backward compatibility layer for incompatible_libav/fork_abi
enabled incompatible_fork_abi  && enable incompatible_libav_abi
enabled incompatible_libav_abi && enable incompatible_fork_abi

die_license_disabled() {
    enabled $1 || { enabled $2 && die "$2 is $1 and --enable-$1 is not specified."; }
}

die_license_disabled_gpl() {
    enabled $1 || { enabled $2 && die "$2 is incompatible with the gpl and --enable-$1 is not specified."; }
}

die_license_disabled gpl frei0r
die_license_disabled gpl libcdio
die_license_disabled gpl libutvideo
die_license_disabled gpl libvidstab
die_license_disabled gpl libx264
die_license_disabled gpl libx265
die_license_disabled gpl libxavs
die_license_disabled gpl libxvid
die_license_disabled gpl libzvbi
die_license_disabled gpl x11grab

die_license_disabled nonfree libaacplus
die_license_disabled nonfree libfaac
enabled gpl && die_license_disabled_gpl nonfree libfdk_aac
enabled gpl && die_license_disabled_gpl nonfree openssl

die_license_disabled version3 libopencore_amrnb
die_license_disabled version3 libopencore_amrwb
die_license_disabled version3 libvo_aacenc
die_license_disabled version3 libvo_amrwbenc

enabled version3 && { enabled gpl && enable gplv3 || enable lgplv3; }

disabled optimizations || check_cflags -fomit-frame-pointer

enable_weak_pic() {
    disabled pic && return
    enable pic
    add_cppflags -DPIC
    case "$target_os" in
    mingw*|cygwin*)
        ;;
    *)
        add_cflags -fPIC
        ;;
    esac
    add_asflags  -fPIC
}

enabled pic && enable_weak_pic

check_cc <<EOF || die "Symbol mangling check failed."
int ff_extern;
EOF
sym=$($nm $TMPO | awk '/ff_extern/{ print substr($0, match($0, /[^ \t]*ff_extern/)) }')
extern_prefix=${sym%%ff_extern*}

check_cc <<EOF && enable_weak inline_asm
void foo(void) { __asm__ volatile ("" ::); }
EOF

_restrict=
for restrict_keyword in restrict __restrict__ __restrict; do
    check_cc <<EOF && _restrict=$restrict_keyword && break
void foo(char * $restrict_keyword p);
EOF
done

check_cc <<EOF && enable pragma_deprecated
void foo(void) { _Pragma("GCC diagnostic ignored \"-Wdeprecated-declarations\"") }
EOF

check_cc <<EOF && enable attribute_packed
struct { int x; } __attribute__((packed)) x;
EOF

check_cc <<EOF && enable attribute_may_alias
union { int x; } __attribute__((may_alias)) x;
EOF

check_cc <<EOF || die "endian test failed"
unsigned int endian = 'B' << 24 | 'I' << 16 | 'G' << 8 | 'E';
EOF
od -t x1 $TMPO | grep -q '42 *49 *47 *45' && enable bigendian

check_inline_asm inline_asm_labels '"1:\n"'

if enabled aarch64; then
    # internal assembler in clang 3.3 does not support this instruction
    enabled neon && check_insn neon 'ext   v0.8B, v0.8B, v1.8B, #1'
    enabled vfp  && check_insn vfp  'fmadd d0,    d0,    d1,    d2'

    map 'enabled_any ${v}_external ${v}_inline || disable $v' $ARCH_EXT_LIST_ARM

elif enabled alpha; then

    check_cflags -mieee

elif enabled arm; then

    check_cpp_condition stddef.h "defined __thumb__" && check_cc <<EOF && enable_weak thumb
float func(float a, float b){ return a+b; }
EOF

    enabled thumb && check_cflags -mthumb || check_cflags -marm
    nogas=die

    if     check_cpp_condition stddef.h "defined __ARM_PCS_VFP"; then
        enable vfp_args
    elif ! check_cpp_condition stddef.h "defined __ARM_PCS || defined __SOFTFP__"; then
        case "${cross_prefix:-$cc}" in
            *hardfloat*)         enable vfp_args;   fpabi=vfp ;;
            *) check_ld "cc" <<EOF && enable vfp_args && fpabi=vfp || fpabi=soft ;;
__asm__ (".eabi_attribute 28, 1");
int main(void) { return 0; }
EOF
        esac
        warn "Compiler does not indicate floating-point ABI, guessing $fpabi."
    fi

    enabled armv5te && check_insn armv5te 'qadd r0, r0, r0'
    enabled armv6   && check_insn armv6   'sadd16 r0, r0, r0'
    enabled armv6t2 && check_insn armv6t2 'movt r0, #0'
    enabled neon    && check_insn neon    'vadd.i16 q0, q0, q0'
    enabled vfp     && check_insn vfp     'fadds s0, s0, s0'
    enabled vfpv3   && check_insn vfpv3   'vmov.f32 s0, #1.0'

    [ $target_os = linux ] ||
        map 'enabled_any ${v}_external ${v}_inline || disable $v' \
            $ARCH_EXT_LIST_ARM

    check_inline_asm asm_mod_q '"add r0, %Q0, %R0" :: "r"((long long)0)'

    [ $target_os != win32 ] && enabled_all armv6t2 shared !pic && enable_weak_pic

elif enabled mips; then

    check_inline_asm loongson '"dmult.g $1, $2, $3"'
    enabled mips32r2  && add_cflags "-mips32r2" && add_asflags "-mips32r2" &&
     check_inline_asm mips32r2  '"rotr $t0, $t1, 1"'
    enabled mipsdspr1 && add_cflags "-mdsp" && add_asflags "-mdsp" &&
     check_inline_asm mipsdspr1 '"addu.qb $t0, $t1, $t2"'
    enabled mipsdspr2 && add_cflags "-mdspr2" && add_asflags "-mdspr2" &&
     check_inline_asm mipsdspr2 '"absq_s.qb $t0, $t1"'
    enabled mipsfpu   && add_cflags "-mhard-float" && add_asflags "-mhard-float" &&
     check_inline_asm mipsfpu   '"madd.d $f0, $f2, $f4, $f6"'

elif enabled parisc; then

    if enabled gcc; then
        case $($cc -dumpversion) in
            4.[3-8].*) check_cflags -fno-optimize-sibling-calls ;;
        esac
    fi

elif enabled ppc; then

    enable local_aligned_8 local_aligned_16

    [ $cpu != e500 -a $cpu != e500v2 ] &&
     check_inline_asm dcbzl    '"dcbzl 0, %0" :: "r"(0)'
    check_inline_asm ibm_asm   '"add 0, 0, 0"'
    check_inline_asm ppc4xx    '"maclhw r10, r11, r12"'
    check_inline_asm xform_asm '"lwzx %1, %y0" :: "Z"(*(int*)0), "r"(0)'

    # AltiVec flags: The FSF version of GCC differs from the Apple version
    if enabled altivec; then
        if ! enabled_any pic ppc64; then
            nogas=warn
        fi
        check_cflags -maltivec -mabi=altivec &&
        { check_header altivec.h && inc_altivec_h="#include <altivec.h>" ; } ||
        check_cflags -faltivec

        # check if our compiler supports Motorola AltiVec C API
        check_cc <<EOF || disable altivec
$inc_altivec_h
int main(void) {
    vector signed int v1 = (vector signed int) { 0 };
    vector signed int v2 = (vector signed int) { 1 };
    v1 = vec_add(v1, v2);
    return 0;
}
EOF

        enabled altivec || warn "Altivec disabled, possibly missing --cpu flag"
    fi

elif enabled sparc; then

    enabled vis && check_inline_asm vis '"pdist %f0, %f0, %f0"'

elif enabled x86; then

    check_builtin rdtsc    intrin.h   "__rdtsc()"
    check_builtin mm_empty mmintrin.h "_mm_empty()"

    enable local_aligned_8 local_aligned_16

    # check whether EBP is available on x86
    # As 'i' is stored on the stack, this program will crash
    # if the base pointer is used to access it because the
    # base pointer is cleared in the inline assembly code.
    check_exec_crash <<EOF && enable ebp_available
volatile int i=0;
__asm__ volatile ("xorl %%ebp, %%ebp" ::: "%ebp");
return i;
EOF

    # check whether EBX is available on x86
    check_inline_asm ebx_available '""::"b"(0)' &&
        check_inline_asm ebx_available '"":::"%ebx"'

    # check whether xmm clobbers are supported
    check_inline_asm xmm_clobbers '"":::"%xmm0"'

    # check whether binutils is new enough to compile SSSE3/MMXEXT
    enabled ssse3  && check_inline_asm ssse3_inline  '"pabsw %xmm0, %xmm0"'
    enabled mmxext && check_inline_asm mmxext_inline '"pmaxub %mm0, %mm1"'

    if ! disabled_any asm mmx yasm; then
        if check_cmd $yasmexe --version; then
            enabled x86_64 && yasm_extra="-m amd64"
            yasm_debug="-g dwarf2"
        elif check_cmd nasm -v; then
            yasmexe=nasm
            yasm_debug="-g -F dwarf"
            enabled x86_64 && test "$objformat" = elf && objformat=elf64
        fi

        YASMFLAGS="-f $objformat $yasm_extra"
        enabled pic               && append YASMFLAGS "-DPIC"
        test -n "$extern_prefix"  && append YASMFLAGS "-DPREFIX"
        case "$objformat" in
            elf*) enabled debug && append YASMFLAGS $yasm_debug ;;
        esac

        check_yasm "movbe ecx, [5]" && enable yasm ||
            die "yasm/nasm not found or too old. Use --disable-yasm for a crippled build."
        check_yasm "vextractf128 xmm0, ymm0, 0"      || disable avx_external avresample
        check_yasm "vpmacsdd xmm0, xmm1, xmm2, xmm3" || disable xop_external
        check_yasm "vfmadd132ps ymm0, ymm1, ymm2"    || disable fma3_external
        check_yasm "vfmaddps ymm0, ymm1, ymm2, ymm3" || disable fma4_external
        check_yasm "CPU amdnop" || disable cpunop
    fi

    case "$cpu" in
        athlon*|opteron*|k8*|pentium|pentium-mmx|prescott|nocona|atom|geode)
            disable fast_clz
        ;;
    esac

fi

if enabled asm; then
    as=${gas:=$as}
    check_as <<EOF && enable gnu_as || \
        $nogas "GNU assembler not found, install gas-preprocessor"
.macro m n
\n: .int 0
.endm
m x
EOF
fi

check_ldflags -Wl,--as-needed

if check_func dlopen; then
    ldl=
elif check_func dlopen -ldl; then
    ldl=-ldl
fi

if ! disabled network; then
    check_type "sys/types.h sys/socket.h" socklen_t
    check_type netdb.h "struct addrinfo"
    check_type netinet/in.h "struct group_source_req" -D_BSD_SOURCE
    check_type netinet/in.h "struct ip_mreq_source" -D_BSD_SOURCE
    check_type netinet/in.h "struct ipv6_mreq" -D_DARWIN_C_SOURCE
    check_type netinet/in.h "struct sockaddr_in6"
    check_type poll.h "struct pollfd"
    check_type "sys/types.h sys/socket.h" "struct sockaddr_storage"
    check_struct "sys/types.h sys/socket.h" "struct sockaddr" sa_len
    check_type netinet/sctp.h "struct sctp_event_subscribe"
    check_func getaddrinfo $network_extralibs
    check_func getservbyport $network_extralibs
    check_func inet_aton $network_extralibs
    # Prefer arpa/inet.h over winsock2
    if check_header arpa/inet.h ; then
        check_func closesocket
    elif check_header winsock2.h ; then
        check_func_headers winsock2.h closesocket -lws2 &&
            network_extralibs="-lws2" ||
        { check_func_headers winsock2.h closesocket -lws2_32 &&
            network_extralibs="-lws2_32"; } || disable winsock2_h network
        check_func_headers ws2tcpip.h getaddrinfo $network_extralibs
        check_type ws2tcpip.h socklen_t
        check_type ws2tcpip.h "struct addrinfo"
        check_type ws2tcpip.h "struct group_source_req"
        check_type ws2tcpip.h "struct ip_mreq_source"
        check_type ws2tcpip.h "struct ipv6_mreq"
        check_type winsock2.h "struct pollfd"
        check_type ws2tcpip.h "struct sockaddr_in6"
        check_type ws2tcpip.h "struct sockaddr_storage"
        check_struct winsock2.h "struct sockaddr" sa_len
    else
        disable network
    fi
fi

# Solaris has nanosleep in -lrt, OpenSolaris no longer needs that
check_func nanosleep || { check_func nanosleep -lrt && add_extralibs -lrt; }

check_func  access
check_func  clock_gettime || { check_func clock_gettime -lrt && add_extralibs -lrt; }
check_func  fcntl
check_func  fork
check_func_headers stdlib.h getenv
check_func  gethrtime
check_func  getopt
check_func  getrusage
check_struct "sys/time.h sys/resource.h" "struct rusage" ru_maxrss
check_func  gettimeofday
check_func  isatty
check_func  localtime_r
check_func  mach_absolute_time
check_func  ${malloc_prefix}memalign            && enable memalign
check_func  mkstemp
check_func  mmap
check_func  mprotect
check_func  ${malloc_prefix}posix_memalign      && enable posix_memalign
check_func_headers malloc.h _aligned_malloc     && enable aligned_malloc
check_func  setrlimit
check_struct "sys/stat.h" "struct stat" st_mtim.tv_nsec -D_BSD_SOURCE
check_func  strerror_r
check_func  sched_getaffinity
check_builtin sync_val_compare_and_swap "" "int *ptr; int oldval, newval; __sync_val_compare_and_swap(ptr, oldval, newval)"
check_builtin machine_rw_barrier mbarrier.h "__machine_rw_barrier()"
check_builtin atomic_cas_ptr atomic.h "void **ptr; void *oldval, *newval; atomic_cas_ptr(ptr, oldval, newval)"
check_builtin MemoryBarrier windows.h "MemoryBarrier()"
check_builtin sarestart signal.h "SA_RESTART"
check_func  sysconf
check_func  sysctl
check_func  usleep
check_func_headers conio.h kbhit
check_func_headers windows.h PeekNamedPipe
check_func_headers io.h setmode
check_func_headers lzo/lzo1x.h lzo1x_999_compress
check_lib2 "windows.h shellapi.h" CommandLineToArgvW -lshell32
check_lib2 "windows.h wincrypt.h" CryptGenRandom -ladvapi32
check_lib2 "windows.h psapi.h" GetProcessMemoryInfo -lpsapi
check_func_headers windows.h GetProcessAffinityMask
check_func_headers windows.h GetProcessTimes
check_func_headers windows.h GetSystemTimeAsFileTime
check_func_headers windows.h MapViewOfFile
check_func_headers windows.h SetConsoleTextAttribute
check_func_headers windows.h Sleep
check_func_headers windows.h VirtualAlloc
check_func_headers glob.h glob
check_func_headers "X11/Xlib.h X11/extensions/Xvlib.h" XvGetPortAttribute -lXv -lX11 -lXext

check_header cl/cl.h
check_header direct.h
check_header dlfcn.h
check_header dxva.h
check_header dxva2api.h -D_WIN32_WINNT=0x0600
check_header io.h
check_header libcrystalhd/libcrystalhd_if.h
check_header mach/mach_time.h
check_header malloc.h
check_header poll.h
check_header sys/mman.h
check_header sys/param.h
check_header sys/resource.h
check_header sys/select.h
check_header sys/time.h
check_header sys/un.h
check_header termios.h
check_header unistd.h
check_header vdpau/vdpau.h
check_header vdpau/vdpau_x11.h
check_header VideoDecodeAcceleration/VDADecoder.h
check_header windows.h
check_header X11/extensions/XvMClib.h
check_header asm/types.h

if ! disabled w32threads && ! enabled pthreads; then
    check_func_headers "windows.h process.h" _beginthreadex &&
        enable w32threads || disable w32threads
fi

# check for some common methods of building with pthread support
# do this before the optional library checks as some of them require pthreads
if ! disabled pthreads && ! enabled w32threads && ! enabled os2threads; then
    enable pthreads
    if check_func pthread_join -pthread && check_func pthread_create -pthread; then
        add_cflags -pthread
        add_extralibs -pthread
    elif check_func pthread_join -pthreads && check_func pthread_create -pthreads; then
        add_cflags -pthreads
        add_extralibs -pthreads
    elif check_func pthread_join -lpthreadGC2 && check_func pthread_create -lpthreadGC2; then
        add_extralibs -lpthreadGC2
    elif check_lib pthread.h pthread_join -lpthread && check_lib pthread.h pthread_create -lpthread; then
        :
    elif ! check_func pthread_join && ! check_func pthread_create; then
        disable pthreads
    fi
    check_code cc "pthread.h" "static pthread_mutex_t atomic_lock = PTHREAD_MUTEX_INITIALIZER" || disable pthreads
fi


if enabled pthreads; then
  check_func pthread_cancel
fi

disabled  zlib || check_lib   zlib.h      zlibVersion -lz   || disable  zlib
disabled bzlib || check_lib2 bzlib.h BZ2_bzlibVersion -lbz2 || disable bzlib

check_lib math.h sin -lm && LIBM="-lm"
disabled crystalhd || check_lib libcrystalhd/libcrystalhd_if.h DtsCrystalHDVersion -lcrystalhd || disable crystalhd

atan2f_args=2
ldexpf_args=2
powf_args=2

for func in $MATH_FUNCS; do
    eval check_mathfunc $func \${${func}_args:-1}
done

# these are off by default, so fail if requested and not available
enabled avisynth          && { { check_lib2 "windows.h" LoadLibrary; } ||
                               { check_lib2 "dlfcn.h" dlopen -ldl; } ||
                               die "ERROR: LoadLibrary/dlopen not found for avisynth"; }
enabled decklink          && { check_header DeckLinkAPI.h || die "ERROR: DeckLinkAPI.h header not found"; }
enabled fontconfig        && require_pkg_config fontconfig "fontconfig/fontconfig.h" FcInit
enabled frei0r            && { check_header frei0r.h || die "ERROR: frei0r.h header not found"; }
enabled gnutls            && require_pkg_config gnutls gnutls/gnutls.h gnutls_global_init
enabled ladspa            && { check_header ladspa.h || die "ERROR: ladspa.h header not found"; }
enabled libiec61883       && require libiec61883 libiec61883/iec61883.h iec61883_cmp_connect -lraw1394 -lavc1394 -lrom1394 -liec61883
enabled libaacplus        && require "libaacplus >= 2.0.0" aacplus.h aacplusEncOpen -laacplus
enabled libass            && require_pkg_config libass ass/ass.h ass_library_init
enabled libbluray         && require_pkg_config libbluray libbluray/bluray.h bd_open
enabled libcelt           && require libcelt celt/celt.h celt_decode -lcelt0 &&
                             { check_lib celt/celt.h celt_decoder_create_custom -lcelt0 ||
                               die "ERROR: libcelt must be installed and version must be >= 0.11.0."; }
enabled libcaca           && require_pkg_config caca caca.h caca_create_canvas
enabled libfaac           && require2 libfaac "stdint.h faac.h" faacEncGetVersion -lfaac
enabled libfdk_aac        && require libfdk_aac fdk-aac/aacenc_lib.h aacEncOpen -lfdk-aac
flite_libs="-lflite_cmu_time_awb -lflite_cmu_us_awb -lflite_cmu_us_kal -lflite_cmu_us_kal16 -lflite_cmu_us_rms -lflite_cmu_us_slt -lflite_usenglish -lflite_cmulex -lflite"
enabled libflite          && require2 libflite "flite/flite.h" flite_init $flite_libs
enabled libfreetype       && require_libfreetype
enabled libgme            && require  libgme gme/gme.h gme_new_emu -lgme -lstdc++
enabled libgsm            && { for gsm_hdr in "gsm.h" "gsm/gsm.h"; do
                                   check_lib "${gsm_hdr}" gsm_create -lgsm && break;
                               done || die "ERROR: libgsm not found"; }
enabled libilbc           && require libilbc ilbc.h WebRtcIlbcfix_InitDecode -lilbc
enabled libmodplug        && require libmodplug libmodplug/modplug.h ModPlug_Load -lmodplug
enabled libmp3lame        && require "libmp3lame >= 3.98.3" lame/lame.h lame_set_VBR_quality -lmp3lame
enabled libnut            && require libnut libnut.h nut_demuxer_init -lnut
enabled libopencore_amrnb && require libopencore_amrnb opencore-amrnb/interf_dec.h Decoder_Interface_init -lopencore-amrnb
enabled libopencore_amrwb && require libopencore_amrwb opencore-amrwb/dec_if.h D_IF_init -lopencore-amrwb
enabled libopencv         && require_pkg_config opencv opencv/cxcore.h cvCreateImageHeader
enabled libopenjpeg       && { check_lib openjpeg-1.5/openjpeg.h opj_version -lopenjpeg ||
                               check_lib openjpeg.h opj_version -lopenjpeg ||
                               die "ERROR: libopenjpeg not found"; }
enabled libopus           && require_pkg_config opus opus_multistream.h opus_multistream_decoder_create
enabled libpulse          && require_pkg_config libpulse-simple pulse/simple.h pa_simple_new
enabled libquvi           && require_pkg_config libquvi quvi/quvi.h quvi_init
enabled librtmp           && require_pkg_config librtmp librtmp/rtmp.h RTMP_Socket
enabled libschroedinger   && require_pkg_config schroedinger-1.0 schroedinger/schro.h schro_init
enabled libshine          && require_pkg_config shine shine/layer3.h shine_encode_buffer
enabled libsoxr           && require libsoxr soxr.h soxr_create -lsoxr
enabled libssh            && require_pkg_config libssh libssh/sftp.h sftp_init
enabled libspeex          && require libspeex speex/speex.h speex_decoder_init -lspeex
enabled libstagefright_h264 && require_cpp libstagefright_h264 "binder/ProcessState.h media/stagefright/MetaData.h
    media/stagefright/MediaBufferGroup.h media/stagefright/MediaDebug.h media/stagefright/MediaDefs.h
    media/stagefright/OMXClient.h media/stagefright/OMXCodec.h" android::OMXClient -lstagefright -lmedia -lutils -lbinder -lgnustl_static
enabled libtheora         && require libtheora theora/theoraenc.h th_info_init -ltheoraenc -ltheoradec -logg
enabled libtwolame        && require libtwolame twolame.h twolame_init -ltwolame &&
                             { check_lib twolame.h twolame_encode_buffer_float32_interleaved -ltwolame ||
                               die "ERROR: libtwolame must be installed and version must be >= 0.3.10"; }
enabled libutvideo        && require_cpp utvideo "stdint.h stdlib.h utvideo/utvideo.h utvideo/Codec.h" 'CCodec*' -lutvideo -lstdc++
enabled libv4l2           && require_pkg_config libv4l2 libv4l2.h v4l2_ioctl
enabled libvidstab        && require_pkg_config "vidstab >= 0.98" vid.stab/libvidstab.h vsMotionDetectInit
enabled libvo_aacenc      && require libvo_aacenc vo-aacenc/voAAC.h voGetAACEncAPI -lvo-aacenc
enabled libvo_amrwbenc    && require libvo_amrwbenc vo-amrwbenc/enc_if.h E_IF_init -lvo-amrwbenc
enabled libvorbis         && require libvorbis vorbis/vorbisenc.h vorbis_info_init -lvorbisenc -lvorbis -logg
enabled libvpx            && {
    enabled libvpx_vp8_decoder && { check_lib2 "vpx/vpx_decoder.h vpx/vp8dx.h" vpx_codec_dec_init_ver -lvpx ||
                                    die "ERROR: libvpx decoder version must be >=0.9.1"; }
    enabled libvpx_vp8_encoder && { check_lib2 "vpx/vpx_encoder.h vpx/vp8cx.h" "vpx_codec_enc_init_ver VP8E_SET_MAX_INTRA_BITRATE_PCT" -lvpx ||
                                    die "ERROR: libvpx encoder version must be >=0.9.7"; }
    enabled libvpx_vp9_decoder && { check_lib2 "vpx/vpx_decoder.h vpx/vp8dx.h" "vpx_codec_vp9_dx" -lvpx || disable libvpx_vp9_decoder; }
    enabled libvpx_vp9_encoder && { check_lib2 "vpx/vpx_encoder.h vpx/vp8cx.h" "vpx_codec_vp9_cx VP9E_SET_SVC" -lvpx || disable libvpx_vp9_encoder; } }
enabled libwavpack        && require libwavpack wavpack/wavpack.h WavpackOpenFileOutput  -lwavpack
enabled libwebp           && require_pkg_config libwebp webp/encode.h WebPGetEncoderVersion
enabled libx264           && require libx264 x264.h x264_encoder_encode -lx264 &&
                             { check_cpp_condition x264.h "X264_BUILD >= 118" ||
                               die "ERROR: libx264 must be installed and version must be >= 0.118."; }
enabled libx265           && require_pkg_config x265 x265.h x265_encoder_encode &&
                             { check_cpp_condition x265.h "X265_BUILD >= 9" ||
                               die "ERROR: libx265 version must be >= 9."; }
enabled libxavs           && require libxavs xavs.h xavs_encoder_encode -lxavs
enabled libxvid           && require libxvid xvid.h xvid_global -lxvidcore
enabled libzmq            && require_pkg_config libzmq zmq.h zmq_ctx_new
enabled libzvbi           && require libzvbi libzvbi.h vbi_decoder_new -lzvbi
enabled openal            && { { for al_libs in "${OPENAL_LIBS}" "-lopenal" "-lOpenAL32"; do
                               check_lib 'AL/al.h' alGetError "${al_libs}" && break; done } ||
                               die "ERROR: openal not found"; } &&
                             { check_cpp_condition "AL/al.h" "defined(AL_VERSION_1_1)" ||
                               die "ERROR: openal must be installed and version must be 1.1 or compatible"; }
enabled opencl            && { check_lib2 OpenCL/cl.h clEnqueueNDRangeKernel -Wl,-framework,OpenCL ||
                               check_lib2 CL/cl.h clEnqueueNDRangeKernel -lOpenCL ||
                               die "ERROR: opencl not found"; } &&
                             { ! enabled_any w32threads os2threads ||
                               die "opencl currently needs --enable-pthreads or --disable-w32threads"; } &&
                             { check_cpp_condition "OpenCL/cl.h" "defined(CL_VERSION_1_2)" ||
                               check_cpp_condition "CL/cl.h" "defined(CL_VERSION_1_2)" ||
                               die "ERROR: opencl must be installed and version must be 1.2 or compatible"; }
enabled opengl            && { check_lib GL/glx.h glXGetProcAddress "-lGL" ||
                               check_lib2 windows.h wglGetProcAddress "-lopengl32 -lgdi32" ||
                               check_lib2 OpenGL/gl3.h glGetError "-Wl,-framework,OpenGL" ||
                               check_lib2 ES2/gl.h glGetError "-isysroot=${sysroot} -Wl,-framework,OpenGLES" ||
                               die "ERROR: opengl not found."
                             }
enabled openssl           && { check_lib openssl/ssl.h SSL_library_init -lssl -lcrypto ||
                               check_lib openssl/ssl.h SSL_library_init -lssl32 -leay32 ||
                               check_lib openssl/ssl.h SSL_library_init -lssl -lcrypto -lws2_32 -lgdi32 ||
                               die "ERROR: openssl not found"; }

if enabled gnutls; then
    { check_lib nettle/bignum.h nettle_mpz_get_str_256 -lnettle -lhogweed -lgmp && enable nettle; } ||
    { check_lib gcrypt.h gcry_mpi_new -lgcrypt && enable gcrypt; }
fi

# libdc1394 check
if enabled libdc1394; then
    { check_lib dc1394/dc1394.h dc1394_new -ldc1394 -lraw1394 &&
        enable libdc1394_2; } ||
    { check_lib libdc1394/dc1394_control.h dc1394_create_handle -ldc1394_control -lraw1394 &&
        enable libdc1394_1; } ||
    die "ERROR: No version of libdc1394 found "
fi

SDL_CONFIG="${cross_prefix}sdl-config"
if check_pkg_config sdl SDL_events.h SDL_PollEvent; then
    check_cpp_condition SDL.h "(SDL_MAJOR_VERSION<<16 | SDL_MINOR_VERSION<<8 | SDL_PATCHLEVEL) >= 0x010201" $sdl_cflags &&
    check_cpp_condition SDL.h "(SDL_MAJOR_VERSION<<16 | SDL_MINOR_VERSION<<8 | SDL_PATCHLEVEL) < 0x010300" $sdl_cflags &&
    enable sdl
else
  if "${SDL_CONFIG}" --version > /dev/null 2>&1; then
    sdl_cflags=$("${SDL_CONFIG}" --cflags)
    sdl_libs=$("${SDL_CONFIG}" --libs)
    check_func_headers SDL_version.h SDL_Linked_Version $sdl_cflags $sdl_libs &&
    check_cpp_condition SDL.h "(SDL_MAJOR_VERSION<<16 | SDL_MINOR_VERSION<<8 | SDL_PATCHLEVEL) >= 0x010201" $sdl_cflags &&
    check_cpp_condition SDL.h "(SDL_MAJOR_VERSION<<16 | SDL_MINOR_VERSION<<8 | SDL_PATCHLEVEL) < 0x010300" $sdl_cflags &&
    enable sdl
  fi
fi
enabled sdl && add_cflags $sdl_cflags && add_extralibs $sdl_libs

texi2html --help 2> /dev/null | grep -q 'init-file' && enable texi2html || disable texi2html
makeinfo --version > /dev/null 2>&1 && enable makeinfo  || disable makeinfo
perl -v            > /dev/null 2>&1 && enable perl      || disable perl
pod2man --help     > /dev/null 2>&1 && enable pod2man   || disable pod2man
rsync --help 2> /dev/null | grep -q 'contimeout' && enable rsync_contimeout || disable rsync_contimeout

check_header linux/fb.h
check_header linux/videodev.h
check_header linux/videodev2.h
check_code cc linux/videodev2.h "struct v4l2_frmsizeenum vfse; vfse.discrete.width = 0;" && enable_safe struct_v4l2_frmivalenum_discrete

check_header sys/videoio.h

check_func_headers "windows.h vfw.h" capCreateCaptureWindow "$vfwcap_indev_extralibs"
# check that WM_CAP_DRIVER_CONNECT is defined to the proper value
# w32api 3.12 had it defined wrong
check_cpp_condition vfw.h "WM_CAP_DRIVER_CONNECT > WM_USER" && enable vfwcap_defines

check_type "dshow.h" IBaseFilter

# check for ioctl_meteor.h, ioctl_bt848.h and alternatives
{ check_header dev/bktr/ioctl_meteor.h &&
  check_header dev/bktr/ioctl_bt848.h; } ||
{ check_header machine/ioctl_meteor.h &&
  check_header machine/ioctl_bt848.h; } ||
{ check_header dev/video/meteor/ioctl_meteor.h &&
  check_header dev/video/bktr/ioctl_bt848.h; } ||
check_header dev/ic/bt8xx.h

check_header sndio.h
if check_struct sys/soundcard.h audio_buf_info bytes; then
    enable_safe sys/soundcard.h
else
    check_cc -D__BSD_VISIBLE -D__XSI_VISIBLE <<EOF && add_cppflags -D__BSD_VISIBLE -D__XSI_VISIBLE && enable_safe sys/soundcard.h
    #include <sys/soundcard.h>
    audio_buf_info abc;
EOF
fi
check_header soundcard.h

enabled_any alsa_indev alsa_outdev &&
    check_lib2 alsa/asoundlib.h snd_pcm_htimestamp -lasound

enabled jack_indev && check_lib2 jack/jack.h jack_client_open -ljack && check_func sem_timedwait &&
    check_func jack_port_get_latency_range -ljack

enabled_any sndio_indev sndio_outdev && check_lib2 sndio.h sio_open -lsndio

if enabled libcdio; then
    check_lib2 "cdio/cdda.h cdio/paranoia.h" cdio_cddap_open -lcdio_paranoia -lcdio_cdda -lcdio ||
    check_lib2 "cdio/paranoia/cdda.h cdio/paranoia/paranoia.h" cdio_cddap_open -lcdio_paranoia -lcdio_cdda -lcdio ||
    die "ERROR: libcdio-paranoia not found"
fi

check_lib X11/Xlib.h XOpenDisplay -lX11 && enable xlib

enabled x11grab                                           &&
require Xext X11/extensions/XShm.h XShmCreateImage -lXext &&
require Xfixes X11/extensions/Xfixes.h XFixesGetCursorImage -lXfixes &&
{ enabled xlib || die "ERROR: Xlib not found"; }

enabled vaapi &&
    check_lib va/va.h vaInitialize -lva ||
    disable vaapi

enabled vdpau &&
    check_cpp_condition vdpau/vdpau.h "defined VDP_DECODER_PROFILE_MPEG4_PART2_ASP" ||
    disable vdpau

enabled vdpau && enabled xlib &&
    check_func_headers "vdpau/vdpau.h vdpau/vdpau_x11.h" vdp_device_create_x11 -lvdpau &&
    prepend ffmpeg_libs $($ldflags_filter "-lvdpau") &&
    enable vdpau_x11

# Funny iconv installations are not unusual, so check it after all flags have been set
disabled iconv || check_func_headers iconv.h iconv || check_lib2 iconv.h iconv -liconv || disable iconv

enabled debug && add_cflags -g"$debuglevel" && add_asflags -g"$debuglevel"

# add some useful compiler flags if supported
check_cflags -Wdeclaration-after-statement
check_cflags -Wall
check_cflags -Wdisabled-optimization
check_cflags -Wpointer-arith
check_cflags -Wredundant-decls
check_cflags -Wwrite-strings
check_cflags -Wtype-limits
check_cflags -Wundef
check_cflags -Wmissing-prototypes
check_cflags -Wno-pointer-to-int-cast
check_cflags -Wstrict-prototypes
enabled extra_warnings && check_cflags -Winline

check_disable_warning(){
    warning_flag=-W${1#-Wno-}
    test_cflags $warning_flag && add_cflags $1
}

check_disable_warning -Wno-parentheses
check_disable_warning -Wno-switch
check_disable_warning -Wno-format-zero-length
check_disable_warning -Wno-pointer-sign

# add some linker flags
check_ldflags -Wl,--warn-common
check_ldflags -Wl,-rpath-link=libpostproc:libswresample:libswscale:libavfilter:libavdevice:libavformat:libavcodec:libavutil:libavresample
enabled rpath && add_ldflags -Wl,-rpath=$libdir
test_ldflags -Wl,-Bsymbolic && append SHFLAGS -Wl,-Bsymbolic

# add some strip flags
# -wN '..@*' is more selective than -x, but not available everywhere.
check_stripflags -wN \'..@*\' || check_stripflags -x

enabled neon_clobber_test &&
    check_ldflags -Wl,--wrap,avcodec_open2              \
                  -Wl,--wrap,avcodec_decode_audio4      \
                  -Wl,--wrap,avcodec_decode_video2      \
                  -Wl,--wrap,avcodec_decode_subtitle2   \
                  -Wl,--wrap,avcodec_encode_audio2      \
                  -Wl,--wrap,avcodec_encode_video2      \
                  -Wl,--wrap,avcodec_encode_subtitle    \
                  -Wl,--wrap,swr_convert                \
                  -Wl,--wrap,avresample_convert ||
    disable neon_clobber_test

enabled xmm_clobber_test &&
    check_ldflags -Wl,--wrap,avcodec_open2              \
                  -Wl,--wrap,avcodec_decode_audio4      \
                  -Wl,--wrap,avcodec_decode_video2      \
                  -Wl,--wrap,avcodec_decode_subtitle2   \
                  -Wl,--wrap,avcodec_encode_audio2      \
                  -Wl,--wrap,avcodec_encode_video       \
                  -Wl,--wrap,avcodec_encode_video2      \
                  -Wl,--wrap,avcodec_encode_subtitle    \
                  -Wl,--wrap,swr_convert                \
                  -Wl,--wrap,avresample_convert         \
                  -Wl,--wrap,sws_scale ||
    disable xmm_clobber_test

echo "X{};" > $TMPV
if test_ldflags -Wl,--version-script,$TMPV; then
    append SHFLAGS '-Wl,--version-script,\$(SUBDIR)lib\$(NAME).ver'
    check_cc <<EOF && enable symver_asm_label
void ff_foo(void) __asm__ ("av_foo@VERSION");
void ff_foo(void) { ${inline_asm+__asm__($quotes);} }
EOF
    check_cc <<EOF && enable symver_gnu_asm
__asm__(".symver ff_foo,av_foo@VERSION");
void ff_foo(void) {}
EOF
fi

if [ -z "$optflags" ]; then
    if enabled small; then
        optflags=$cflags_size
    elif enabled optimizations; then
        optflags=$cflags_speed
    else
        optflags=$cflags_noopt
    fi
fi

check_optflags(){
    check_cflags "$@"
    enabled lto && check_ldflags "$@"
}


if enabled lto; then
    test "$cc_type" != "$ld_type" && die "LTO requires same compiler and linker"
    check_cflags  -flto
    check_ldflags -flto $cpuflags
fi

check_optflags $optflags
check_optflags -fno-math-errno
check_optflags -fno-signed-zeros

enabled ftrapv && check_cflags -ftrapv

check_cc -mno-red-zone <<EOF && noredzone_flags="-mno-red-zone"
int x;
EOF


if enabled icc; then
    # Just warnings, no remarks
    check_cflags -w1
    # -wd: Disable following warnings
    # 144, 167, 556: -Wno-pointer-sign
    # 188: enumerated type mixed with another type
    # 1292: attribute "foo" ignored
    # 1419: external declaration in primary source file
    # 10006: ignoring unknown option -fno-signed-zeros
    # 10148: ignoring unknown option -Wno-parentheses
    # 10156: ignoring option '-W'; no argument required
    check_cflags -wd144,167,188,556,1292,1419,10006,10148,10156
    # 11030: Warning unknown option --as-needed
    # 10156: ignoring option '-export'; no argument required
    check_ldflags -wd10156,11030
    # icc 11.0 and 11.1 work with ebp_available, but don't pass the test
    enable ebp_available
    if enabled x86_32; then
        icc_version=$($cc -dumpversion)
        test ${icc_version%%.*} -ge 11 &&
            check_cflags -falign-stack=maintain-16-byte ||
            disable aligned_stack
    fi
elif enabled ccc; then
    # disable some annoying warnings
    add_cflags -msg_disable bitnotint
    add_cflags -msg_disable mixfuncvoid
    add_cflags -msg_disable nonstandcast
    add_cflags -msg_disable unsupieee
elif enabled gcc; then
    check_optflags -fno-tree-vectorize
    check_cflags -Werror=implicit-function-declaration
    check_cflags -Werror=missing-prototypes
    check_cflags -Werror=return-type
    check_cflags -Werror=vla
    enabled extra_warnings || check_disable_warning -Wno-maybe-uninitialized
elif enabled llvm_gcc; then
    check_cflags -mllvm -stack-alignment=16
elif enabled clang; then
    check_cflags -mllvm -stack-alignment=16
    check_cflags -Qunused-arguments
    check_cflags -Werror=implicit-function-declaration
    check_cflags -Werror=missing-prototypes
    check_cflags -Werror=return-type
elif enabled cparser; then
    add_cflags -Wno-missing-variable-declarations
    add_cflags -Wno-empty-statement
elif enabled armcc; then
    # 2523: use of inline assembler is deprecated
    add_cflags -W${armcc_opt},--diag_suppress=2523
    add_cflags -W${armcc_opt},--diag_suppress=1207
    add_cflags -W${armcc_opt},--diag_suppress=1293 # assignment in condition
    add_cflags -W${armcc_opt},--diag_suppress=3343 # hardfp compat
    add_cflags -W${armcc_opt},--diag_suppress=167  # pointer sign
    add_cflags -W${armcc_opt},--diag_suppress=513  # pointer sign
elif enabled tms470; then
    add_cflags -pds=824 -pds=837
    disable inline_asm
elif enabled pathscale; then
    add_cflags -fstrict-overflow -OPT:wrap_around_unsafe_opt=OFF
elif enabled_any msvc icl; then
    enabled x86_32 && disable aligned_stack
    enabled_all x86_32 debug && add_cflags -Oy-
    enabled debug && add_ldflags -debug
    enable pragma_deprecated
    if enabled icl; then
        # -Qansi-alias is basically -fstrict-aliasing, but does not work
        # (correctly) on icl 13.x.
        check_cpp_condition "windows.h" "__ICL < 1300 || __ICL >= 1400" &&
            add_cflags -Qansi-alias
        # icl will pass the inline asm tests but inline asm is currently
        # not supported (build will fail)
        disabled inline_asm || warn "inline asm disabled due to issues with it in ICL"
        disable inline_asm
    fi
fi

case $as_type in
    clang)
        add_asflags -Qunused-arguments
    ;;
esac

case $ld_type in
    clang)
        check_ldflags -Qunused-arguments
    ;;
esac

case $target_os in
    osf1)
        enabled ccc && add_ldflags '-Wl,-expect_unresolved,*'
    ;;
    plan9)
        add_cppflags -Dmain=plan9_main
    ;;
esac

enable frame_thread_encoder

enabled asm || { arch=c; disable $ARCH_LIST $ARCH_EXT_LIST; }

check_deps $CONFIG_LIST       \
           $CONFIG_EXTRA      \
           $HAVE_LIST         \
           $ALL_COMPONENTS    \

enabled threads && ! enabled pthreads && ! enabled atomics_native && die "non pthread threading without atomics not supported, try adding --enable-pthreads or --cpu=i486 or higher if you are on x86"


if test $target_os = "haiku"; then
    disable memalign
    disable posix_memalign
fi

! enabled_any memalign posix_memalign aligned_malloc &&
    enabled_any $need_memalign && enable memalign_hack

# add_dep lib dep
# -> enable ${lib}_deps_${dep}
# -> add $dep to ${lib}_deps only once
add_dep() {
    lib=$1
    dep=$2
    enabled "${lib}_deps_${dep}" && return 0
    enable  "${lib}_deps_${dep}"
    prepend "${lib}_deps" $dep
}

# merge deps lib components
# merge all ${component}_deps into ${lib}_deps and ${lib}_deps_*
merge_deps() {
    lib=$1
    shift
    for comp in $*; do
        enabled $comp || continue
        eval "dep=\"\$${comp}_deps\""
        for d in $dep; do
            add_dep $lib $d
        done
    done
}

merge_deps libavfilter $FILTER_LIST

for thread in $THREADS_LIST; do
    if enabled $thread; then
        test -n "$thread_type" &&
            die "ERROR: Only one thread type must be selected." ||
            thread_type="$thread"
    fi
done

echo "install prefix            $prefix"
echo "source path               $source_path"
echo "C compiler                $cc"
echo "C library                 $libc_type"
if test "$host_cc" != "$cc"; then
    echo "host C compiler           $host_cc"
    echo "host C library            $host_libc_type"
fi
echo "ARCH                      $arch ($cpu)"
if test "$build_suffix" != ""; then
    echo "build suffix              $build_suffix"
fi
if test "$progs_suffix" != ""; then
    echo "progs suffix              $progs_suffix"
fi
if test "$extra_version" != ""; then
    echo "version string suffix     $extra_version"
fi
echo "big-endian                ${bigendian-no}"
echo "runtime cpu detection     ${runtime_cpudetect-no}"
if enabled x86; then
    echo "${yasmexe}                      ${yasm-no}"
    echo "MMX enabled               ${mmx-no}"
    echo "MMXEXT enabled            ${mmxext-no}"
    echo "3DNow! enabled            ${amd3dnow-no}"
    echo "3DNow! extended enabled   ${amd3dnowext-no}"
    echo "SSE enabled               ${sse-no}"
    echo "SSSE3 enabled             ${ssse3-no}"
    echo "AVX enabled               ${avx-no}"
    echo "XOP enabled               ${xop-no}"
    echo "FMA3 enabled              ${fma3-no}"
    echo "FMA4 enabled              ${fma4-no}"
    echo "i686 features enabled     ${i686-no}"
    echo "CMOV is fast              ${fast_cmov-no}"
    echo "EBX available             ${ebx_available-no}"
    echo "EBP available             ${ebp_available-no}"
fi
if enabled aarch64; then
    echo "NEON enabled              ${neon-no}"
    echo "VFP enabled               ${vfp-no}"
fi
if enabled arm; then
    echo "ARMv5TE enabled           ${armv5te-no}"
    echo "ARMv6 enabled             ${armv6-no}"
    echo "ARMv6T2 enabled           ${armv6t2-no}"
    echo "VFP enabled               ${vfp-no}"
    echo "NEON enabled              ${neon-no}"
    echo "THUMB enabled             ${thumb-no}"
fi
if enabled mips; then
    echo "MIPS FPU enabled          ${mipsfpu-no}"
    echo "MIPS32R2 enabled          ${mips32r2-no}"
    echo "MIPS DSP R1 enabled       ${mipsdspr1-no}"
    echo "MIPS DSP R2 enabled       ${mipsdspr2-no}"
fi
if enabled ppc; then
    echo "AltiVec enabled           ${altivec-no}"
    echo "PPC 4xx optimizations     ${ppc4xx-no}"
    echo "dcbzl available           ${dcbzl-no}"
fi
if enabled sparc; then
    echo "VIS enabled               ${vis-no}"
fi
echo "debug symbols             ${debug-no}"
echo "strip symbols             ${stripping-no}"
echo "optimize for size         ${small-no}"
echo "optimizations             ${optimizations-no}"
echo "static                    ${static-no}"
echo "shared                    ${shared-no}"
echo "postprocessing support    ${postproc-no}"
echo "new filter support        ${avfilter-no}"
echo "network support           ${network-no}"
echo "threading support         ${thread_type-no}"
echo "safe bitstream reader     ${safe_bitstream_reader-no}"
echo "SDL support               ${sdl-no}"
echo "opencl enabled            ${opencl-no}"
echo "libzvbi enabled           ${libzvbi-no}"
echo "texi2html enabled         ${texi2html-no}"
echo "perl enabled              ${perl-no}"
echo "pod2man enabled           ${pod2man-no}"
echo "makeinfo enabled          ${makeinfo-no}"
test -n "$random_seed" &&
    echo "random seed               ${random_seed}"
echo

echo "External libraries:"
print_enabled '' $EXTERNAL_LIBRARY_LIST | print_3_columns
echo

for type in decoder encoder hwaccel parser demuxer muxer protocol filter bsf indev outdev; do
    echo "Enabled ${type}s:"
    eval list=\$$(toupper $type)_LIST
    print_enabled '_*' $list | print_3_columns
    echo
done

license="LGPL version 2.1 or later"
if enabled nonfree; then
    license="nonfree and unredistributable"
elif enabled gplv3; then
    license="GPL version 3 or later"
elif enabled lgplv3; then
    license="LGPL version 3 or later"
elif enabled gpl; then
    license="GPL version 2 or later"
fi

echo "License: $license"

echo "Creating config.mak, config.h, and doc/config.texi..."

test -e Makefile || echo "include $source_path/Makefile" > Makefile

enabled stripping || strip="echo skipping strip"

config_files="$TMPH config.mak doc/config.texi"

cat > config.mak <<EOF
# Automatically generated by configure - do not modify!
ifndef FFMPEG_CONFIG_MAK
FFMPEG_CONFIG_MAK=1
FFMPEG_CONFIGURATION=$FFMPEG_CONFIGURATION
prefix=$prefix
LIBDIR=\$(DESTDIR)$libdir
SHLIBDIR=\$(DESTDIR)$shlibdir
INCDIR=\$(DESTDIR)$incdir
BINDIR=\$(DESTDIR)$bindir
DATADIR=\$(DESTDIR)$datadir
DOCDIR=\$(DESTDIR)$docdir
MANDIR=\$(DESTDIR)$mandir
SRC_PATH=$source_path
ifndef MAIN_MAKEFILE
SRC_PATH:=\$(SRC_PATH:.%=..%)
endif
CC_IDENT=$cc_ident
ARCH=$arch
CC=$cc
CXX=$cxx
AS=$as
LD=$ld
DEPCC=$dep_cc
DEPCCFLAGS=$DEPCCFLAGS \$(CPPFLAGS)
DEPAS=$as
DEPASFLAGS=$DEPASFLAGS \$(CPPFLAGS)
YASM=$yasmexe
DEPYASM=$yasmexe
AR=$ar
ARFLAGS=$arflags
AR_O=$ar_o
RANLIB=$ranlib
STRIP=$strip
CP=cp -p
LN_S=$ln_s
CPPFLAGS=$CPPFLAGS
CFLAGS=$CFLAGS
CXXFLAGS=$CXXFLAGS
ASFLAGS=$ASFLAGS
AS_C=$AS_C
AS_O=$AS_O
CC_C=$CC_C
CC_E=$CC_E
CC_O=$CC_O
CXX_C=$CXX_C
CXX_O=$CXX_O
LD_O=$LD_O
LD_LIB=$LD_LIB
LD_PATH=$LD_PATH
DLLTOOL=$dlltool
WINDRES=$windres
DEPWINDRES=$dep_cc
LDFLAGS=$LDFLAGS
SHFLAGS=$(echo $($ldflags_filter $SHFLAGS))
ASMSTRIPFLAGS=$ASMSTRIPFLAGS
YASMFLAGS=$YASMFLAGS
BUILDSUF=$build_suffix
PROGSSUF=$progs_suffix
FULLNAME=$FULLNAME
LIBPREF=$LIBPREF
LIBSUF=$LIBSUF
LIBNAME=$LIBNAME
SLIBPREF=$SLIBPREF
SLIBSUF=$SLIBSUF
EXESUF=$EXESUF
EXTRA_VERSION=$extra_version
CCDEP=$CCDEP
CXXDEP=$CXXDEP
CCDEP_FLAGS=$CCDEP_FLAGS
ASDEP=$ASDEP
ASDEP_FLAGS=$ASDEP_FLAGS
CC_DEPFLAGS=$CC_DEPFLAGS
AS_DEPFLAGS=$AS_DEPFLAGS
HOSTCC=$host_cc
HOSTLD=$host_ld
HOSTCFLAGS=$host_cflags
HOSTCPPFLAGS=$host_cppflags
HOSTEXESUF=$HOSTEXESUF
HOSTLDFLAGS=$host_ldflags
HOSTLIBS=$host_libs
DEPHOSTCC=$host_cc
DEPHOSTCCFLAGS=$DEPHOSTCCFLAGS \$(HOSTCCFLAGS)
HOSTCCDEP=$HOSTCCDEP
HOSTCCDEP_FLAGS=$HOSTCCDEP_FLAGS
HOSTCC_DEPFLAGS=$HOSTCC_DEPFLAGS
HOSTCC_C=$HOSTCC_C
HOSTCC_O=$HOSTCC_O
HOSTLD_O=$HOSTLD_O
TARGET_EXEC=$target_exec $target_exec_args
TARGET_PATH=$target_path
TARGET_SAMPLES=${target_samples:-\$(SAMPLES)}
CFLAGS-ffplay=$sdl_cflags
ZLIB=$($ldflags_filter -lz)
LIB_INSTALL_EXTRA_CMD=$LIB_INSTALL_EXTRA_CMD
EXTRALIBS=$extralibs
COMPAT_OBJS=$compat_objs
EXEOBJS=$exeobjs
INSTALL=$install
LIBTARGET=${LIBTARGET}
SLIBNAME=${SLIBNAME}
SLIBNAME_WITH_VERSION=${SLIBNAME_WITH_VERSION}
SLIBNAME_WITH_MAJOR=${SLIBNAME_WITH_MAJOR}
SLIB_CREATE_DEF_CMD=${SLIB_CREATE_DEF_CMD}
SLIB_EXTRA_CMD=${SLIB_EXTRA_CMD}
SLIB_INSTALL_NAME=${SLIB_INSTALL_NAME}
SLIB_INSTALL_LINKS=${SLIB_INSTALL_LINKS}
SLIB_INSTALL_EXTRA_LIB=${SLIB_INSTALL_EXTRA_LIB}
SLIB_INSTALL_EXTRA_SHLIB=${SLIB_INSTALL_EXTRA_SHLIB}
SAMPLES:=${samples:-\$(FATE_SAMPLES)}
NOREDZONE_FLAGS=$noredzone_flags
EOF

get_version(){
    lcname=lib${1}
    name=$(toupper $lcname)
    file=$source_path/$lcname/version.h
    eval $(awk "/#define ${name}_VERSION_M/ { print \$2 \"=\" \$3 }" "$file")
    enabled raise_major && eval ${name}_VERSION_MAJOR=$((${name}_VERSION_MAJOR+100))
    eval ${name}_VERSION=\$${name}_VERSION_MAJOR.\$${name}_VERSION_MINOR.\$${name}_VERSION_MICRO
    eval echo "${lcname}_VERSION=\$${name}_VERSION" >> config.mak
    eval echo "${lcname}_VERSION_MAJOR=\$${name}_VERSION_MAJOR" >> config.mak
    eval echo "${lcname}_VERSION_MINOR=\$${name}_VERSION_MINOR" >> config.mak
}

map 'get_version $v' $LIBRARY_LIST

print_program_libs(){
    eval "program_libs=\$${1}_libs"
    eval echo "LIBS-${1}=${program_libs}" >> config.mak
}

map 'print_program_libs $v' $PROGRAM_LIST

cat > $TMPH <<EOF
/* Automatically generated by configure - do not modify! */
#ifndef FFMPEG_CONFIG_H
#define FFMPEG_CONFIG_H
#define FFMPEG_CONFIGURATION "$(c_escape $FFMPEG_CONFIGURATION)"
#define FFMPEG_LICENSE "$(c_escape $license)"
#define CONFIG_THIS_YEAR 2014
#define FFMPEG_DATADIR "$(eval c_escape $datadir)"
#define AVCONV_DATADIR "$(eval c_escape $datadir)"
#define CC_IDENT "$(c_escape ${cc_ident:-Unknown compiler})"
#define av_restrict $_restrict
#define EXTERN_PREFIX "${extern_prefix}"
#define EXTERN_ASM ${extern_prefix}
#define BUILDSUF "$build_suffix"
#define SLIBSUF "$SLIBSUF"
#define HAVE_MMX2 HAVE_MMXEXT
EOF

test -n "$assert_level" &&
    echo "#define ASSERT_LEVEL $assert_level" >>$TMPH

test -n "$malloc_prefix" &&
    echo "#define MALLOC_PREFIX $malloc_prefix" >>$TMPH

if enabled yasm; then
    append config_files $TMPASM
    printf '' >$TMPASM
fi

enabled getenv || echo "#define getenv(x) NULL" >> $TMPH


mkdir -p doc
echo "@c auto-generated by configure" > doc/config.texi

print_config ARCH_   "$config_files" $ARCH_LIST
print_config HAVE_   "$config_files" $HAVE_LIST
print_config CONFIG_ "$config_files" $CONFIG_LIST       \
                                     $CONFIG_EXTRA      \
                                     $ALL_COMPONENTS    \

echo "#endif /* FFMPEG_CONFIG_H */" >> $TMPH
echo "endif # FFMPEG_CONFIG_MAK" >> config.mak

# Do not overwrite an unchanged config.h to avoid superfluous rebuilds.
cp_if_changed $TMPH config.h
touch .config

enabled yasm && cp_if_changed $TMPASM config.asm

cat > $TMPH <<EOF
/* Generated by ffconf */
#ifndef AVUTIL_AVCONFIG_H
#define AVUTIL_AVCONFIG_H
EOF

print_config AV_HAVE_ $TMPH $HAVE_LIST_PUB

echo "#endif /* AVUTIL_AVCONFIG_H */" >> $TMPH

cp_if_changed $TMPH libavutil/avconfig.h

if test -n "$WARNINGS"; then
    printf "\n$WARNINGS"
    enabled fatal_warnings && exit 1
fi

# build pkg-config files

pkgconfig_generate(){
    name=$1
    shortname=${name#lib}${build_suffix}
    comment=$2
    version=$3
    libs=$4
    requires=$5
    enabled ${name#lib} || return 0
    mkdir -p $name
    cat <<EOF > $name/$name${build_suffix}.pc
prefix=$prefix
exec_prefix=\${prefix}
libdir=$libdir
includedir=$incdir

Name: $name
Description: $comment
Version: $version
Requires: $(enabled shared || echo $requires)
Requires.private: $(enabled shared && echo $requires)
Conflicts:
Libs: -L\${libdir} $(enabled rpath && echo "-Wl,-rpath,\${libdir}") -l${shortname} $(enabled shared || echo $libs)
Libs.private: $(enabled shared && echo $libs)
Cflags: -I\${includedir}
EOF

mkdir -p doc/examples/pc-uninstalled
includedir=${source_path}
[ "$includedir" = . ] && includedir="\${pcfiledir}/../../.."
    cat <<EOF > doc/examples/pc-uninstalled/$name.pc
prefix=
exec_prefix=
libdir=\${pcfiledir}/../../../$name
includedir=${includedir}

Name: $name
Description: $comment
Version: $version
Requires: $requires
Conflicts:
Libs: -L\${libdir} -Wl,-rpath,\${libdir} -l${shortname} $(enabled shared || echo $libs)
Cflags: -I\${includedir}
EOF
}

lavfi_libs="libavutil${build_suffix} = $LIBAVUTIL_VERSION"
enabled libavfilter_deps_avcodec    && prepend lavfi_libs "libavcodec${build_suffix} = $LIBAVCODEC_VERSION,"
enabled libavfilter_deps_avformat   && prepend lavfi_libs "libavformat${build_suffix} = $LIBAVFORMAT_VERSION,"
enabled libavfilter_deps_avresample && prepend lavfi_libs "libavresample${build_suffix} = $LIBAVRESAMPLE_VERSION,"
enabled libavfilter_deps_swscale    && prepend lavfi_libs "libswscale${build_suffix} = $LIBSWSCALE_VERSION,"
enabled libavfilter_deps_swresample && prepend lavfi_libs "libswresample${build_suffix} = $LIBSWRESAMPLE_VERSION,"
enabled libavfilter_deps_postproc   && prepend lavfi_libs "libpostproc${build_suffix} = $LIBPOSTPROC_VERSION,"
lavfi_libs=${lavfi_libs%, }

lavd_libs="libavformat${build_suffix} = $LIBAVFORMAT_VERSION"
enabled lavfi_indev && prepend lavd_libs "libavfilter${build_suffix} = $LIBAVFILTER_VERSION,"

pkgconfig_generate libavutil     "FFmpeg utility library"               "$LIBAVUTIL_VERSION"     "$LIBM"
pkgconfig_generate libavcodec    "FFmpeg codec library"                 "$LIBAVCODEC_VERSION"    "$extralibs" "libavutil${build_suffix} = $LIBAVUTIL_VERSION"
pkgconfig_generate libavformat   "FFmpeg container format library"      "$LIBAVFORMAT_VERSION"   "$extralibs" "libavcodec${build_suffix} = $LIBAVCODEC_VERSION"
pkgconfig_generate libavdevice   "FFmpeg device handling library"       "$LIBAVDEVICE_VERSION"   "$extralibs" "$lavd_libs"
pkgconfig_generate libavfilter   "FFmpeg audio/video filtering library" "$LIBAVFILTER_VERSION"   "$extralibs" "$lavfi_libs"
pkgconfig_generate libpostproc   "FFmpeg postprocessing library"        "$LIBPOSTPROC_VERSION"   ""           "libavutil${build_suffix} = $LIBAVUTIL_VERSION"
pkgconfig_generate libavresample "Libav audio resampling library"       "$LIBAVRESAMPLE_VERSION" "$extralibs" "libavutil${build_suffix} = $LIBAVUTIL_VERSION"
pkgconfig_generate libswscale    "FFmpeg image rescaling library"       "$LIBSWSCALE_VERSION"    "$LIBM"      "libavutil${build_suffix} = $LIBAVUTIL_VERSION"
pkgconfig_generate libswresample "FFmpeg audio resampling library"      "$LIBSWRESAMPLE_VERSION" "$LIBM"      "libavutil${build_suffix} = $LIBAVUTIL_VERSION"<|MERGE_RESOLUTION|>--- conflicted
+++ resolved
@@ -1399,11 +1399,8 @@
     network
     nonfree
     pic
-<<<<<<< HEAD
+    pod2man
     raise_major
-=======
-    pod2man
->>>>>>> 7caf48e0
     rdft
     runtime_cpudetect
     safe_bitstream_reader
@@ -1419,13 +1416,9 @@
 
 THREADS_LIST="
     pthreads
+    os2threads
     w32threads
-<<<<<<< HEAD
-    os2threads
-'
-=======
 "
->>>>>>> 7caf48e0
 
 ATOMICS_LIST="
     atomics_gcc
@@ -1485,11 +1478,7 @@
     sse42
     ssse3
     xop
-<<<<<<< HEAD
-'
-=======
 "
->>>>>>> 7caf48e0
 
 ARCH_EXT_LIST_X86="
     $ARCH_EXT_LIST_X86_SIMD
@@ -1518,13 +1507,9 @@
 HAVE_LIST_PUB="
     bigendian
     fast_unaligned
-<<<<<<< HEAD
     incompatible_libav_abi
     incompatible_fork_abi
-'
-=======
 "
->>>>>>> 7caf48e0
 
 MATH_FUNCS="
     atanf
@@ -1562,11 +1547,8 @@
     $HAVE_LIST_CMDLINE
     $HAVE_LIST_PUB
     $MATH_FUNCS
-<<<<<<< HEAD
+    $THREADS_LIST
     access
-=======
-    $THREADS_LIST
->>>>>>> 7caf48e0
     aligned_malloc
     aligned_stack
     alsa_asoundlib_h
@@ -1696,13 +1678,10 @@
     sys_time_h
     sys_un_h
     sys_videoio_h
-<<<<<<< HEAD
+    sysconf
+    sysctl
     termios_h
     texi2html
-=======
-    sysconf
-    sysctl
->>>>>>> 7caf48e0
     threads
     unistd_h
     usleep
@@ -2002,12 +1981,7 @@
 mdec_decoder_select="dsputil error_resilience mpegvideo"
 metasound_decoder_select="lsp mdct sinewin"
 mimic_decoder_select="dsputil hpeldsp"
-<<<<<<< HEAD
 mjpeg_decoder_select="dsputil hpeldsp exif"
-mjpegb_decoder_select="mjpeg_decoder"
-=======
-mjpeg_decoder_select="dsputil hpeldsp"
->>>>>>> 7caf48e0
 mjpeg_encoder_select="aandcttables dsputil mpegvideoenc"
 mjpegb_decoder_select="mjpeg_decoder"
 mlp_decoder_select="dsputil mlp_parser"
@@ -2074,12 +2048,7 @@
 thp_decoder_select="mjpeg_decoder"
 tiff_decoder_suggest="zlib"
 tiff_encoder_suggest="zlib"
-<<<<<<< HEAD
-thp_decoder_select="mjpeg_decoder"
 truehd_decoder_select="mlp_parser"
-=======
-truehd_decoder_select="mlp_decoder"
->>>>>>> 7caf48e0
 truemotion2_decoder_select="dsputil"
 truespeech_decoder_select="dsputil"
 tscc_decoder_select="zlib"
@@ -2419,7 +2388,6 @@
 histeq_filter_deps="gpl"
 hqdn3d_filter_deps="gpl"
 interlace_filter_deps="gpl"
-<<<<<<< HEAD
 kerndeint_filter_deps="gpl"
 ladspa_filter_deps="ladspa dlopen"
 mcdeint_filter_deps="avcodec gpl"
@@ -2429,7 +2397,6 @@
 mptestsrc_filter_deps="gpl"
 negate_filter_deps="lut_filter"
 perspective_filter_deps="gpl"
-resample_filter_deps="avresample"
 ocv_filter_deps="libopencv"
 owdenoise_filter_deps="gpl"
 pan_filter_deps="swresample"
@@ -2437,11 +2404,8 @@
 pp_filter_deps="gpl postproc"
 pullup_filter_deps="gpl"
 removelogo_filter_deps="avcodec avformat swscale"
+resample_filter_deps="avresample"
 sab_filter_deps="gpl swscale"
-=======
-ocv_filter_deps="libopencv"
-resample_filter_deps="avresample"
->>>>>>> 7caf48e0
 scale_filter_deps="swscale"
 smartblur_filter_deps="gpl swscale"
 showspectrum_filter_deps="avcodec"
