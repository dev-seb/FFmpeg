--- conflicted
+++ resolved
@@ -128,7 +128,6 @@
 #else
     av_free(bufptr);
 #endif
-<<<<<<< HEAD
 }
 
 int av_tempfile(const char *prefix, char **filename, int log_offset, void *log_ctx) {
@@ -194,6 +193,3 @@
     return 0;
 }
 #endif
-=======
-}
->>>>>>> e771e6dd
