--- conflicted
+++ resolved
@@ -3363,17 +3363,11 @@
         "defined (__MINGW64_VERSION_MAJOR) || (__MINGW32_MAJOR_VERSION > 3) || \
             (__MINGW32_MAJOR_VERSION == 3 && __MINGW32_MINOR_VERSION >= 15)" ||
         die "ERROR: MinGW runtime version must be >= 3.15."
-<<<<<<< HEAD
     if check_cpp_condition _mingw.h "defined(__MINGW64_VERSION_MAJOR) && \
             __MINGW64_VERSION_MAJOR < 3"; then
         add_compat msvcrt/snprintf.o
         add_cflags "-include $source_path/compat/msvcrt/snprintf.h"
     fi
-elif check_cpp_condition newlib.h "defined _NEWLIB_VERSION"; then
-    libc_type=newlib
-    add_cppflags -U__STRICT_ANSI__
-=======
->>>>>>> 29f1fa74
 elif check_func_headers stdlib.h _get_doserrno; then
     libc_type=msvcrt
     add_compat strtod.o strtod=avpriv_strtod
