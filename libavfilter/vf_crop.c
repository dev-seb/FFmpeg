/*
 * Copyright (c) 2007 Bobby Bingham
 *
 * This file is part of FFmpeg.
 *
 * FFmpeg is free software; you can redistribute it and/or
 * modify it under the terms of the GNU Lesser General Public
 * License as published by the Free Software Foundation; either
 * version 2.1 of the License, or (at your option) any later version.
 *
 * FFmpeg is distributed in the hope that it will be useful,
 * but WITHOUT ANY WARRANTY; without even the implied warranty of
 * MERCHANTABILITY or FITNESS FOR A PARTICULAR PURPOSE.  See the GNU
 * Lesser General Public License for more details.
 *
 * You should have received a copy of the GNU Lesser General Public
 * License along with FFmpeg; if not, write to the Free Software
 * Foundation, Inc., 51 Franklin Street, Fifth Floor, Boston, MA 02110-1301 USA
 */

/**
 * @file
 * video crop filter
 */

/* #define DEBUG */

#include "avfilter.h"
#include "formats.h"
#include "internal.h"
#include "video.h"
#include "libavutil/eval.h"
#include "libavutil/avstring.h"
#include "libavutil/libm.h"
#include "libavutil/imgutils.h"
#include "libavutil/mathematics.h"

static const char *const var_names[] = {
    "in_w", "iw",   ///< width  of the input video
    "in_h", "ih",   ///< height of the input video
    "out_w", "ow",  ///< width  of the cropped video
    "out_h", "oh",  ///< height of the cropped video
    "a",
    "sar",
    "dar",
    "hsub",
    "vsub",
    "x",
    "y",
    "n",            ///< number of frame
    "pos",          ///< position in the file
    "t",            ///< timestamp expressed in seconds
    NULL
};

enum var_name {
    VAR_IN_W,  VAR_IW,
    VAR_IN_H,  VAR_IH,
    VAR_OUT_W, VAR_OW,
    VAR_OUT_H, VAR_OH,
    VAR_A,
    VAR_SAR,
    VAR_DAR,
    VAR_HSUB,
    VAR_VSUB,
    VAR_X,
    VAR_Y,
    VAR_N,
    VAR_POS,
    VAR_T,
    VAR_VARS_NB
};

typedef struct {
    int  x;             ///< x offset of the non-cropped area with respect to the input area
    int  y;             ///< y offset of the non-cropped area with respect to the input area
    int  w;             ///< width of the cropped area
    int  h;             ///< height of the cropped area

    AVRational out_sar; ///< output sample aspect ratio
    int keep_aspect;    ///< keep display aspect ratio when cropping

    int max_step[4];    ///< max pixel step for each plane, expressed as a number of bytes
    int hsub, vsub;     ///< chroma subsampling
    char x_expr[256], y_expr[256], ow_expr[256], oh_expr[256];
    AVExpr *x_pexpr, *y_pexpr;  /* parsed expressions for x and y */
    double var_values[VAR_VARS_NB];
} CropContext;

static int query_formats(AVFilterContext *ctx)
{
    static const enum PixelFormat pix_fmts[] = {
        PIX_FMT_RGB48BE,      PIX_FMT_RGB48LE,
        PIX_FMT_BGR48BE,      PIX_FMT_BGR48LE,
        PIX_FMT_ARGB,         PIX_FMT_RGBA,
        PIX_FMT_ABGR,         PIX_FMT_BGRA,
        PIX_FMT_RGB24,        PIX_FMT_BGR24,
        PIX_FMT_RGB565BE,     PIX_FMT_RGB565LE,
        PIX_FMT_RGB555BE,     PIX_FMT_RGB555LE,
        PIX_FMT_BGR565BE,     PIX_FMT_BGR565LE,
        PIX_FMT_BGR555BE,     PIX_FMT_BGR555LE,
        PIX_FMT_GRAY16BE,     PIX_FMT_GRAY16LE,
        PIX_FMT_YUV420P16LE,  PIX_FMT_YUV420P16BE,
        PIX_FMT_YUV422P16LE,  PIX_FMT_YUV422P16BE,
        PIX_FMT_YUV444P16LE,  PIX_FMT_YUV444P16BE,
        PIX_FMT_YUV444P,      PIX_FMT_YUV422P,
        PIX_FMT_YUV420P,      PIX_FMT_YUV411P,
        PIX_FMT_YUV410P,      PIX_FMT_YUV440P,
        PIX_FMT_YUVJ444P,     PIX_FMT_YUVJ422P,
        PIX_FMT_YUVJ420P,     PIX_FMT_YUVJ440P,
        PIX_FMT_YUVA420P,
        PIX_FMT_RGB8,         PIX_FMT_BGR8,
        PIX_FMT_RGB4_BYTE,    PIX_FMT_BGR4_BYTE,
        PIX_FMT_PAL8,         PIX_FMT_GRAY8,
        PIX_FMT_NONE
    };

    ff_set_common_formats(ctx, ff_make_format_list(pix_fmts));

    return 0;
}

static av_cold int init(AVFilterContext *ctx, const char *args)
{
    CropContext *crop = ctx->priv;

    av_strlcpy(crop->ow_expr, "iw", sizeof(crop->ow_expr));
    av_strlcpy(crop->oh_expr, "ih", sizeof(crop->oh_expr));
    av_strlcpy(crop->x_expr, "(in_w-out_w)/2", sizeof(crop->x_expr));
    av_strlcpy(crop->y_expr, "(in_h-out_h)/2", sizeof(crop->y_expr));

    if (args)
        sscanf(args, "%255[^:]:%255[^:]:%255[^:]:%255[^:]:%d", crop->ow_expr, crop->oh_expr, crop->x_expr, crop->y_expr, &crop->keep_aspect);

    return 0;
}

static av_cold void uninit(AVFilterContext *ctx)
{
    CropContext *crop = ctx->priv;

    av_expr_free(crop->x_pexpr); crop->x_pexpr = NULL;
    av_expr_free(crop->y_pexpr); crop->y_pexpr = NULL;
}

static inline int normalize_double(int *n, double d)
{
    int ret = 0;

    if (isnan(d)) {
        ret = AVERROR(EINVAL);
    } else if (d > INT_MAX || d < INT_MIN) {
        *n = d > INT_MAX ? INT_MAX : INT_MIN;
        ret = AVERROR(EINVAL);
    } else
        *n = round(d);

    return ret;
}

static int config_input(AVFilterLink *link)
{
    AVFilterContext *ctx = link->dst;
    CropContext *crop = ctx->priv;
    const AVPixFmtDescriptor *pix_desc = &av_pix_fmt_descriptors[link->format];
    int ret;
    const char *expr;
    double res;

    crop->var_values[VAR_IN_W]  = crop->var_values[VAR_IW] = ctx->inputs[0]->w;
    crop->var_values[VAR_IN_H]  = crop->var_values[VAR_IH] = ctx->inputs[0]->h;
    crop->var_values[VAR_A]     = (float) link->w / link->h;
    crop->var_values[VAR_SAR]   = link->sample_aspect_ratio.num ? av_q2d(link->sample_aspect_ratio) : 1;
    crop->var_values[VAR_DAR]   = crop->var_values[VAR_A] * crop->var_values[VAR_SAR];
    crop->var_values[VAR_HSUB]  = 1<<pix_desc->log2_chroma_w;
    crop->var_values[VAR_VSUB]  = 1<<pix_desc->log2_chroma_h;
    crop->var_values[VAR_X]     = NAN;
    crop->var_values[VAR_Y]     = NAN;
    crop->var_values[VAR_OUT_W] = crop->var_values[VAR_OW] = NAN;
    crop->var_values[VAR_OUT_H] = crop->var_values[VAR_OH] = NAN;
    crop->var_values[VAR_N]     = 0;
    crop->var_values[VAR_T]     = NAN;
    crop->var_values[VAR_POS]   = NAN;

    av_image_fill_max_pixsteps(crop->max_step, NULL, pix_desc);
    crop->hsub = av_pix_fmt_descriptors[link->format].log2_chroma_w;
    crop->vsub = av_pix_fmt_descriptors[link->format].log2_chroma_h;

    if ((ret = av_expr_parse_and_eval(&res, (expr = crop->ow_expr),
                                      var_names, crop->var_values,
                                      NULL, NULL, NULL, NULL, NULL, 0, ctx)) < 0) goto fail_expr;
    crop->var_values[VAR_OUT_W] = crop->var_values[VAR_OW] = res;
    if ((ret = av_expr_parse_and_eval(&res, (expr = crop->oh_expr),
                                      var_names, crop->var_values,
                                      NULL, NULL, NULL, NULL, NULL, 0, ctx)) < 0) goto fail_expr;
    crop->var_values[VAR_OUT_H] = crop->var_values[VAR_OH] = res;
    /* evaluate again ow as it may depend on oh */
    if ((ret = av_expr_parse_and_eval(&res, (expr = crop->ow_expr),
                                      var_names, crop->var_values,
                                      NULL, NULL, NULL, NULL, NULL, 0, ctx)) < 0) goto fail_expr;
    crop->var_values[VAR_OUT_W] = crop->var_values[VAR_OW] = res;
    if (normalize_double(&crop->w, crop->var_values[VAR_OUT_W]) < 0 ||
        normalize_double(&crop->h, crop->var_values[VAR_OUT_H]) < 0) {
        av_log(ctx, AV_LOG_ERROR,
               "Too big value or invalid expression for out_w/ow or out_h/oh. "
               "Maybe the expression for out_w:'%s' or for out_h:'%s' is self-referencing.\n",
               crop->ow_expr, crop->oh_expr);
        return AVERROR(EINVAL);
    }
    crop->w &= ~((1 << crop->hsub) - 1);
    crop->h &= ~((1 << crop->vsub) - 1);

    if ((ret = av_expr_parse(&crop->x_pexpr, crop->x_expr, var_names,
                             NULL, NULL, NULL, NULL, 0, ctx)) < 0 ||
        (ret = av_expr_parse(&crop->y_pexpr, crop->y_expr, var_names,
                             NULL, NULL, NULL, NULL, 0, ctx)) < 0)
        return AVERROR(EINVAL);

    if (crop->keep_aspect) {
        AVRational dar = av_mul_q(link->sample_aspect_ratio,
                                  (AVRational){ link->w, link->h });
        av_reduce(&crop->out_sar.num, &crop->out_sar.den,
                  dar.num * crop->h, dar.den * crop->w, INT_MAX);
    } else
        crop->out_sar = link->sample_aspect_ratio;

    av_log(ctx, AV_LOG_VERBOSE, "w:%d h:%d sar:%d/%d -> w:%d h:%d sar:%d/%d\n",
           link->w, link->h, link->sample_aspect_ratio.num, link->sample_aspect_ratio.den,
           crop->w, crop->h, crop->out_sar.num, crop->out_sar.den);

    if (crop->w <= 0 || crop->h <= 0 ||
        crop->w > link->w || crop->h > link->h) {
        av_log(ctx, AV_LOG_ERROR,
               "Invalid too big or non positive size for width '%d' or height '%d'\n",
               crop->w, crop->h);
        return AVERROR(EINVAL);
    }

    /* set default, required in the case the first computed value for x/y is NAN */
    crop->x = (link->w - crop->w) / 2;
    crop->y = (link->h - crop->h) / 2;
    crop->x &= ~((1 << crop->hsub) - 1);
    crop->y &= ~((1 << crop->vsub) - 1);
    return 0;

fail_expr:
    av_log(NULL, AV_LOG_ERROR, "Error when evaluating the expression '%s'\n", expr);
    return ret;
}

static int config_output(AVFilterLink *link)
{
    CropContext *crop = link->src->priv;

    link->w = crop->w;
    link->h = crop->h;
    link->sample_aspect_ratio = crop->out_sar;

    return 0;
}

static void start_frame(AVFilterLink *link, AVFilterBufferRef *picref)
{
    AVFilterContext *ctx = link->dst;
    CropContext *crop = ctx->priv;
    AVFilterBufferRef *ref2;
    int i;

    ref2 = avfilter_ref_buffer(picref, ~0);
    ref2->video->w = crop->w;
    ref2->video->h = crop->h;

    crop->var_values[VAR_T] = picref->pts == AV_NOPTS_VALUE ?
        NAN : picref->pts * av_q2d(link->time_base);
    crop->var_values[VAR_POS] = picref->pos == -1 ? NAN : picref->pos;
    crop->var_values[VAR_X] = av_expr_eval(crop->x_pexpr, crop->var_values, NULL);
    crop->var_values[VAR_Y] = av_expr_eval(crop->y_pexpr, crop->var_values, NULL);
    crop->var_values[VAR_X] = av_expr_eval(crop->x_pexpr, crop->var_values, NULL);

    normalize_double(&crop->x, crop->var_values[VAR_X]);
    normalize_double(&crop->y, crop->var_values[VAR_Y]);

    if (crop->x < 0) crop->x = 0;
    if (crop->y < 0) crop->y = 0;
    if ((unsigned)crop->x + (unsigned)crop->w > link->w) crop->x = link->w - crop->w;
    if ((unsigned)crop->y + (unsigned)crop->h > link->h) crop->y = link->h - crop->h;
    crop->x &= ~((1 << crop->hsub) - 1);
    crop->y &= ~((1 << crop->vsub) - 1);

    av_dlog(ctx, "n:%d t:%f x:%d y:%d x+w:%d y+h:%d\n",
            (int)crop->var_values[VAR_N], crop->var_values[VAR_T], crop->x,
            crop->y, crop->x+crop->w, crop->y+crop->h);

    ref2->data[0] += crop->y * ref2->linesize[0];
    ref2->data[0] += crop->x * crop->max_step[0];

    if (!(av_pix_fmt_descriptors[link->format].flags & PIX_FMT_PAL ||
          av_pix_fmt_descriptors[link->format].flags & PIX_FMT_PSEUDOPAL)) {
        for (i = 1; i < 3; i ++) {
            if (ref2->data[i]) {
                ref2->data[i] += (crop->y >> crop->vsub) * ref2->linesize[i];
                ref2->data[i] += (crop->x * crop->max_step[i]) >> crop->hsub;
            }
        }
    }

    /* alpha plane */
    if (ref2->data[3]) {
        ref2->data[3] += crop->y * ref2->linesize[3];
        ref2->data[3] += crop->x * crop->max_step[3];
    }

    ff_start_frame(link->dst->outputs[0], ref2);
}

static void draw_slice(AVFilterLink *link, int y, int h, int slice_dir)
{
    AVFilterContext *ctx = link->dst;
    CropContext *crop = ctx->priv;

    if (y >= crop->y + crop->h || y + h <= crop->y)
        return;

    if (y < crop->y) {
        h -= crop->y - y;
        y  = crop->y;
    }
    if (y + h > crop->y + crop->h)
        h = crop->y + crop->h - y;

    ff_draw_slice(ctx->outputs[0], y - crop->y, h, slice_dir);
}

static void end_frame(AVFilterLink *link)
{
    CropContext *crop = link->dst->priv;

    crop->var_values[VAR_N] += 1.0;
    ff_end_frame(link->dst->outputs[0]);
}

AVFilter avfilter_vf_crop = {
    .name      = "crop",
    .description = NULL_IF_CONFIG_SMALL("Crop the input video to width:height:x:y."),

    .priv_size = sizeof(CropContext),

    .query_formats = query_formats,
    .init          = init,
    .uninit        = uninit,

<<<<<<< HEAD
    .inputs    = (const AVFilterPad[]) {{ .name       = "default",
                                    .type             = AVMEDIA_TYPE_VIDEO,
                                    .start_frame      = start_frame,
                                    .draw_slice       = draw_slice,
                                    .end_frame        = end_frame,
                                    .get_video_buffer = ff_null_get_video_buffer,
                                    .config_props     = config_input, },
                                  { .name = NULL}},
    .outputs   = (const AVFilterPad[]) {{ .name       = "default",
                                    .type             = AVMEDIA_TYPE_VIDEO,
                                    .config_props     = config_output, },
                                  { .name = NULL}},
=======
    .inputs    = (const AVFilterPad[]) {{ .name             = "default",
                                          .type             = AVMEDIA_TYPE_VIDEO,
                                          .start_frame      = start_frame,
                                          .draw_slice       = draw_slice,
                                          .end_frame        = end_frame,
                                          .get_video_buffer = ff_null_get_video_buffer,
                                          .config_props     = config_input, },
                                        { .name = NULL}},
    .outputs   = (const AVFilterPad[]) {{ .name             = "default",
                                          .type             = AVMEDIA_TYPE_VIDEO,
                                          .config_props     = config_output, },
                                        { .name = NULL}},
>>>>>>> 1470ce21
};<|MERGE_RESOLUTION|>--- conflicted
+++ resolved
@@ -349,20 +349,6 @@
     .init          = init,
     .uninit        = uninit,
 
-<<<<<<< HEAD
-    .inputs    = (const AVFilterPad[]) {{ .name       = "default",
-                                    .type             = AVMEDIA_TYPE_VIDEO,
-                                    .start_frame      = start_frame,
-                                    .draw_slice       = draw_slice,
-                                    .end_frame        = end_frame,
-                                    .get_video_buffer = ff_null_get_video_buffer,
-                                    .config_props     = config_input, },
-                                  { .name = NULL}},
-    .outputs   = (const AVFilterPad[]) {{ .name       = "default",
-                                    .type             = AVMEDIA_TYPE_VIDEO,
-                                    .config_props     = config_output, },
-                                  { .name = NULL}},
-=======
     .inputs    = (const AVFilterPad[]) {{ .name             = "default",
                                           .type             = AVMEDIA_TYPE_VIDEO,
                                           .start_frame      = start_frame,
@@ -375,5 +361,4 @@
                                           .type             = AVMEDIA_TYPE_VIDEO,
                                           .config_props     = config_output, },
                                         { .name = NULL}},
->>>>>>> 1470ce21
 };