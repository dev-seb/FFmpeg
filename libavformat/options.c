--- conflicted
+++ resolved
@@ -40,30 +40,6 @@
 #define D AV_OPT_FLAG_DECODING_PARAM
 
 static const AVOption options[]={
-<<<<<<< HEAD
-{"probesize", "set probing size", OFFSET(probesize), FF_OPT_TYPE_INT, 5000000, 32, INT_MAX, D},
-{"muxrate", "set mux rate", OFFSET(mux_rate), FF_OPT_TYPE_INT, DEFAULT, 0, INT_MAX, E},
-{"packetsize", "set packet size", OFFSET(packet_size), FF_OPT_TYPE_INT, DEFAULT, 0, INT_MAX, E},
-{"fflags", NULL, OFFSET(flags), FF_OPT_TYPE_FLAGS, DEFAULT, INT_MIN, INT_MAX, D|E, "fflags"},
-{"ignidx", "ignore index", 0, FF_OPT_TYPE_CONST, AVFMT_FLAG_IGNIDX, INT_MIN, INT_MAX, D, "fflags"},
-{"genpts", "generate pts", 0, FF_OPT_TYPE_CONST, AVFMT_FLAG_GENPTS, INT_MIN, INT_MAX, D, "fflags"},
-{"nofillin", "do not fill in missing values that can be exactly calculated", 0, FF_OPT_TYPE_CONST, AVFMT_FLAG_NOFILLIN, INT_MIN, INT_MAX, D, "fflags"},
-{"noparse", "disable AVParsers, this needs nofillin too", 0, FF_OPT_TYPE_CONST, AVFMT_FLAG_NOPARSE, INT_MIN, INT_MAX, D, "fflags"},
-{"igndts", "ignore dts", 0, FF_OPT_TYPE_CONST, AVFMT_FLAG_IGNDTS, INT_MIN, INT_MAX, D, "fflags"},
-{"rtphint", "add rtp hinting", 0, FF_OPT_TYPE_CONST, AVFMT_FLAG_RTP_HINT, INT_MIN, INT_MAX, E, "fflags"},
-{"sortdts", "try to interleave outputted packets by dts", 0, FF_OPT_TYPE_CONST, AVFMT_FLAG_SORT_DTS, INT_MIN, INT_MAX, D, "fflags"},
-#if FF_API_OLD_METADATA
-{"track", " set the track number", OFFSET(track), FF_OPT_TYPE_INT, DEFAULT, 0, INT_MAX, E},
-{"year", "set the year", OFFSET(year), FF_OPT_TYPE_INT, DEFAULT, INT_MIN, INT_MAX, E},
-#endif
-{"analyzeduration", "how many microseconds are analyzed to estimate duration", OFFSET(max_analyze_duration), FF_OPT_TYPE_INT, 5*AV_TIME_BASE, 0, INT_MAX, D},
-{"cryptokey", "decryption key", OFFSET(key), FF_OPT_TYPE_BINARY, 0, 0, 0, D},
-{"indexmem", "max memory used for timestamp index (per stream)", OFFSET(max_index_size), FF_OPT_TYPE_INT, 1<<20, 0, INT_MAX, D},
-{"rtbufsize", "max memory used for buffering real-time frames", OFFSET(max_picture_buffer), FF_OPT_TYPE_INT, 3041280, 0, INT_MAX, D}, /* defaults to 1s of 15fps 352x288 YUYV422 video */
-{"fdebug", "print specific debug info", OFFSET(debug), FF_OPT_TYPE_FLAGS, DEFAULT, 0, INT_MAX, E|D, "fdebug"},
-{"ts", NULL, 0, FF_OPT_TYPE_CONST, FF_FDEBUG_TS, INT_MIN, INT_MAX, E|D, "fdebug"},
-{"max_delay", "maximum muxing or demuxing delay in microseconds", OFFSET(max_delay), FF_OPT_TYPE_INT, DEFAULT, 0, INT_MAX, E|D},
-=======
 {"probesize", "set probing size", OFFSET(probesize), FF_OPT_TYPE_INT, {.dbl = 5000000 }, 32, INT_MAX, D},
 {"muxrate", "set mux rate", OFFSET(mux_rate), FF_OPT_TYPE_INT, {.dbl = DEFAULT }, 0, INT_MAX, E},
 {"packetsize", "set packet size", OFFSET(packet_size), FF_OPT_TYPE_INT, {.dbl = DEFAULT }, 0, INT_MAX, E},
@@ -82,7 +58,6 @@
 {"fdebug", "print specific debug info", OFFSET(debug), FF_OPT_TYPE_FLAGS, {.dbl = DEFAULT }, 0, INT_MAX, E|D, "fdebug"},
 {"ts", NULL, 0, FF_OPT_TYPE_CONST, {.dbl = FF_FDEBUG_TS }, INT_MIN, INT_MAX, E|D, "fdebug"},
 {"max_delay", "maximum muxing or demuxing delay in microseconds", OFFSET(max_delay), FF_OPT_TYPE_INT, {.dbl = DEFAULT }, 0, INT_MAX, E|D},
->>>>>>> 5a153604
 {NULL},
 };
 
