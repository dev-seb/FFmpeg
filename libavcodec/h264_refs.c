/*
 * H.26L/H.264/AVC/JVT/14496-10/... reference picture handling
 * Copyright (c) 2003 Michael Niedermayer <michaelni@gmx.at>
 *
 * This file is part of FFmpeg.
 *
 * FFmpeg is free software; you can redistribute it and/or
 * modify it under the terms of the GNU Lesser General Public
 * License as published by the Free Software Foundation; either
 * version 2.1 of the License, or (at your option) any later version.
 *
 * FFmpeg is distributed in the hope that it will be useful,
 * but WITHOUT ANY WARRANTY; without even the implied warranty of
 * MERCHANTABILITY or FITNESS FOR A PARTICULAR PURPOSE.  See the GNU
 * Lesser General Public License for more details.
 *
 * You should have received a copy of the GNU Lesser General Public
 * License along with FFmpeg; if not, write to the Free Software
 * Foundation, Inc., 51 Franklin Street, Fifth Floor, Boston, MA 02110-1301 USA
 */

/**
 * @file
 * H.264 / AVC / MPEG4 part10  reference picture handling.
 * @author Michael Niedermayer <michaelni@gmx.at>
 */

#include "libavutil/avassert.h"
#include "internal.h"
#include "dsputil.h"
#include "avcodec.h"
#include "h264.h"
#include "golomb.h"

//#undef NDEBUG
#include <assert.h>


static void pic_as_field(Picture *pic, const int parity){
    int i;
    for (i = 0; i < 4; ++i) {
        if (parity == PICT_BOTTOM_FIELD)
            pic->f.data[i] += pic->f.linesize[i];
        pic->f.reference    = parity;
        pic->f.linesize[i] *= 2;
    }
    pic->poc= pic->field_poc[parity == PICT_BOTTOM_FIELD];
}

static int split_field_copy(Picture *dest, Picture *src,
                            int parity, int id_add){
    int match = !!(src->f.reference & parity);

    if (match) {
        *dest = *src;
        if(parity != PICT_FRAME){
            pic_as_field(dest, parity);
            dest->pic_id *= 2;
            dest->pic_id += id_add;
        }
    }

    return match;
}

static int build_def_list(Picture *def, Picture **in, int len, int is_long, int sel){
    int i[2]={0};
    int index=0;

    while(i[0]<len || i[1]<len){
        while (i[0] < len && !(in[ i[0] ] && (in[ i[0] ]->f.reference & sel)))
            i[0]++;
        while (i[1] < len && !(in[ i[1] ] && (in[ i[1] ]->f.reference & (sel^3))))
            i[1]++;
        if(i[0] < len){
            in[ i[0] ]->pic_id= is_long ? i[0] : in[ i[0] ]->frame_num;
            split_field_copy(&def[index++], in[ i[0]++ ], sel  , 1);
        }
        if(i[1] < len){
            in[ i[1] ]->pic_id= is_long ? i[1] : in[ i[1] ]->frame_num;
            split_field_copy(&def[index++], in[ i[1]++ ], sel^3, 0);
        }
    }

    return index;
}

static int add_sorted(Picture **sorted, Picture **src, int len, int limit, int dir){
    int i, best_poc;
    int out_i= 0;

    for(;;){
        best_poc= dir ? INT_MIN : INT_MAX;

        for(i=0; i<len; i++){
            const int poc= src[i]->poc;
            if(((poc > limit) ^ dir) && ((poc < best_poc) ^ dir)){
                best_poc= poc;
                sorted[out_i]= src[i];
            }
        }
        if(best_poc == (dir ? INT_MIN : INT_MAX))
            break;
        limit= sorted[out_i++]->poc - dir;
    }
    return out_i;
}

int ff_h264_fill_default_ref_list(H264Context *h){
    MpegEncContext * const s = &h->s;
    int i, len;

    if(h->slice_type_nos==AV_PICTURE_TYPE_B){
        Picture *sorted[32];
        int cur_poc, list;
        int lens[2];

        if(FIELD_PICTURE)
            cur_poc= s->current_picture_ptr->field_poc[ s->picture_structure == PICT_BOTTOM_FIELD ];
        else
            cur_poc= s->current_picture_ptr->poc;

        for(list= 0; list<2; list++){
            len= add_sorted(sorted    , h->short_ref, h->short_ref_count, cur_poc, 1^list);
            len+=add_sorted(sorted+len, h->short_ref, h->short_ref_count, cur_poc, 0^list);
            av_assert0(len<=32);
            len= build_def_list(h->default_ref_list[list]    , sorted     , len, 0, s->picture_structure);
            len+=build_def_list(h->default_ref_list[list]+len, h->long_ref, 16 , 1, s->picture_structure);
            av_assert0(len<=32);

            if(len < h->ref_count[list])
                memset(&h->default_ref_list[list][len], 0, sizeof(Picture)*(h->ref_count[list] - len));
            lens[list]= len;
        }

        if(lens[0] == lens[1] && lens[1] > 1){
            for (i = 0; h->default_ref_list[0][i].f.data[0] == h->default_ref_list[1][i].f.data[0] && i < lens[0]; i++);
            if(i == lens[0])
                FFSWAP(Picture, h->default_ref_list[1][0], h->default_ref_list[1][1]);
        }
    }else{
        len = build_def_list(h->default_ref_list[0]    , h->short_ref, h->short_ref_count, 0, s->picture_structure);
        len+= build_def_list(h->default_ref_list[0]+len, h-> long_ref, 16                , 1, s->picture_structure);
        av_assert0(len<=32);
        if(len < h->ref_count[0])
            memset(&h->default_ref_list[0][len], 0, sizeof(Picture)*(h->ref_count[0] - len));
    }
#ifdef TRACE
    for (i=0; i<h->ref_count[0]; i++) {
        tprintf(h->s.avctx, "List0: %s fn:%d 0x%p\n", (h->default_ref_list[0][i].long_ref ? "LT" : "ST"), h->default_ref_list[0][i].pic_id, h->default_ref_list[0][i].f.data[0]);
    }
    if(h->slice_type_nos==AV_PICTURE_TYPE_B){
        for (i=0; i<h->ref_count[1]; i++) {
            tprintf(h->s.avctx, "List1: %s fn:%d 0x%p\n", (h->default_ref_list[1][i].long_ref ? "LT" : "ST"), h->default_ref_list[1][i].pic_id, h->default_ref_list[1][i].f.data[0]);
        }
    }
#endif
    return 0;
}

static void print_short_term(H264Context *h);
static void print_long_term(H264Context *h);

/**
 * Extract structure information about the picture described by pic_num in
 * the current decoding context (frame or field). Note that pic_num is
 * picture number without wrapping (so, 0<=pic_num<max_pic_num).
 * @param pic_num picture number for which to extract structure information
 * @param structure one of PICT_XXX describing structure of picture
 *                      with pic_num
 * @return frame number (short term) or long term index of picture
 *         described by pic_num
 */
static int pic_num_extract(H264Context *h, int pic_num, int *structure){
    MpegEncContext * const s = &h->s;

    *structure = s->picture_structure;
    if(FIELD_PICTURE){
        if (!(pic_num & 1))
            /* opposite field */
            *structure ^= PICT_FRAME;
        pic_num >>= 1;
    }

    return pic_num;
}

int ff_h264_decode_ref_pic_list_reordering(H264Context *h){
    MpegEncContext * const s = &h->s;
    int list, index, pic_structure;

    print_short_term(h);
    print_long_term(h);

    for(list=0; list<h->list_count; list++){
        memcpy(h->ref_list[list], h->default_ref_list[list], sizeof(Picture)*h->ref_count[list]);

        if(get_bits1(&s->gb)){
            int pred= h->curr_pic_num;

            for(index=0; ; index++){
                unsigned int reordering_of_pic_nums_idc= get_ue_golomb_31(&s->gb);
                unsigned int pic_id;
                int i;
                Picture *ref = NULL;

                if(reordering_of_pic_nums_idc==3)
                    break;

                if(index >= h->ref_count[list]){
                    av_log(h->s.avctx, AV_LOG_ERROR, "reference count overflow\n");
                    return -1;
                }

                if(reordering_of_pic_nums_idc<3){
                    if(reordering_of_pic_nums_idc<2){
                        const unsigned int abs_diff_pic_num= get_ue_golomb(&s->gb) + 1;
                        int frame_num;

                        if(abs_diff_pic_num > h->max_pic_num){
                            av_log(h->s.avctx, AV_LOG_ERROR, "abs_diff_pic_num overflow\n");
                            return -1;
                        }

                        if(reordering_of_pic_nums_idc == 0) pred-= abs_diff_pic_num;
                        else                                pred+= abs_diff_pic_num;
                        pred &= h->max_pic_num - 1;

                        frame_num = pic_num_extract(h, pred, &pic_structure);

                        for(i= h->short_ref_count-1; i>=0; i--){
                            ref = h->short_ref[i];
                            assert(ref->f.reference);
                            assert(!ref->long_ref);
                            if(
                                   ref->frame_num == frame_num &&
                                   (ref->f.reference & pic_structure)
                              )
                                break;
                        }
                        if(i>=0)
                            ref->pic_id= pred;
                    }else{
                        int long_idx;
                        pic_id= get_ue_golomb(&s->gb); //long_term_pic_idx

                        long_idx= pic_num_extract(h, pic_id, &pic_structure);

                        if(long_idx>31){
                            av_log(h->s.avctx, AV_LOG_ERROR, "long_term_pic_idx overflow\n");
                            return -1;
                        }
                        ref = h->long_ref[long_idx];
                        assert(!(ref && !ref->f.reference));
                        if (ref && (ref->f.reference & pic_structure)) {
                            ref->pic_id= pic_id;
                            assert(ref->long_ref);
                            i=0;
                        }else{
                            i=-1;
                        }
                    }

                    if (i < 0) {
                        av_log(h->s.avctx, AV_LOG_ERROR, "reference picture missing during reorder\n");
                        memset(&h->ref_list[list][index], 0, sizeof(Picture)); //FIXME
                    } else {
                        for(i=index; i+1<h->ref_count[list]; i++){
                            if(ref->long_ref == h->ref_list[list][i].long_ref && ref->pic_id == h->ref_list[list][i].pic_id)
                                break;
                        }
                        for(; i > index; i--){
                            h->ref_list[list][i]= h->ref_list[list][i-1];
                        }
                        h->ref_list[list][index]= *ref;
                        if (FIELD_PICTURE){
                            pic_as_field(&h->ref_list[list][index], pic_structure);
                        }
                    }
                }else{
                    av_log(h->s.avctx, AV_LOG_ERROR, "illegal reordering_of_pic_nums_idc\n");
                    return -1;
                }
            }
        }
    }
    for(list=0; list<h->list_count; list++){
        for(index= 0; index < h->ref_count[list]; index++){
            if (!h->ref_list[list][index].f.data[0]) {
                av_log(h->s.avctx, AV_LOG_ERROR, "Missing reference picture, default is %d\n", h->default_ref_list[list][0].poc);
                if (h->default_ref_list[list][0].f.data[0])
                    h->ref_list[list][index]= h->default_ref_list[list][0];
                else
                    return -1;
            }
        }
    }

    return 0;
}

void ff_h264_fill_mbaff_ref_list(H264Context *h){
    int list, i, j;
    for(list=0; list<h->list_count; list++){
        for(i=0; i<h->ref_count[list]; i++){
            Picture *frame = &h->ref_list[list][i];
            Picture *field = &h->ref_list[list][16+2*i];
            field[0] = *frame;
            for(j=0; j<3; j++)
                field[0].f.linesize[j] <<= 1;
            field[0].f.reference = PICT_TOP_FIELD;
            field[0].poc= field[0].field_poc[0];
            field[1] = field[0];
            for(j=0; j<3; j++)
                field[1].f.data[j] += frame->f.linesize[j];
            field[1].f.reference = PICT_BOTTOM_FIELD;
            field[1].poc= field[1].field_poc[1];

            h->luma_weight[16+2*i][list][0] = h->luma_weight[16+2*i+1][list][0] = h->luma_weight[i][list][0];
            h->luma_weight[16+2*i][list][1] = h->luma_weight[16+2*i+1][list][1] = h->luma_weight[i][list][1];
            for(j=0; j<2; j++){
                h->chroma_weight[16+2*i][list][j][0] = h->chroma_weight[16+2*i+1][list][j][0] = h->chroma_weight[i][list][j][0];
                h->chroma_weight[16+2*i][list][j][1] = h->chroma_weight[16+2*i+1][list][j][1] = h->chroma_weight[i][list][j][1];
            }
        }
    }
}

/**
 * Mark a picture as no longer needed for reference. The refmask
 * argument allows unreferencing of individual fields or the whole frame.
 * If the picture becomes entirely unreferenced, but is being held for
 * display purposes, it is marked as such.
 * @param refmask mask of fields to unreference; the mask is bitwise
 *                anded with the reference marking of pic
 * @return non-zero if pic becomes entirely unreferenced (except possibly
 *         for display purposes) zero if one of the fields remains in
 *         reference
 */
static inline int unreference_pic(H264Context *h, Picture *pic, int refmask){
    int i;
    if (pic->f.reference &= refmask) {
        return 0;
    } else {
        for(i = 0; h->delayed_pic[i]; i++)
            if(pic == h->delayed_pic[i]){
                pic->f.reference = DELAYED_PIC_REF;
                break;
            }
        return 1;
    }
}

/**
 * Find a Picture in the short term reference list by frame number.
 * @param frame_num frame number to search for
 * @param idx the index into h->short_ref where returned picture is found
 *            undefined if no picture found.
 * @return pointer to the found picture, or NULL if no pic with the provided
 *                 frame number is found
 */
static Picture * find_short(H264Context *h, int frame_num, int *idx){
    MpegEncContext * const s = &h->s;
    int i;

    for(i=0; i<h->short_ref_count; i++){
        Picture *pic= h->short_ref[i];
        if(s->avctx->debug&FF_DEBUG_MMCO)
            av_log(h->s.avctx, AV_LOG_DEBUG, "%d %d %p\n", i, pic->frame_num, pic);
        if(pic->frame_num == frame_num) {
            *idx = i;
            return pic;
        }
    }
    return NULL;
}

/**
 * Remove a picture from the short term reference list by its index in
 * that list.  This does no checking on the provided index; it is assumed
 * to be valid. Other list entries are shifted down.
 * @param i index into h->short_ref of picture to remove.
 */
static void remove_short_at_index(H264Context *h, int i){
    assert(i >= 0 && i < h->short_ref_count);
    h->short_ref[i]= NULL;
    if (--h->short_ref_count)
        memmove(&h->short_ref[i], &h->short_ref[i+1], (h->short_ref_count - i)*sizeof(Picture*));
}

/**
 *
 * @return the removed picture or NULL if an error occurs
 */
static Picture * remove_short(H264Context *h, int frame_num, int ref_mask){
    MpegEncContext * const s = &h->s;
    Picture *pic;
    int i;

    if(s->avctx->debug&FF_DEBUG_MMCO)
        av_log(h->s.avctx, AV_LOG_DEBUG, "remove short %d count %d\n", frame_num, h->short_ref_count);

    pic = find_short(h, frame_num, &i);
    if (pic){
        if(unreference_pic(h, pic, ref_mask))
        remove_short_at_index(h, i);
    }

    return pic;
}

/**
 * Remove a picture from the long term reference list by its index in
 * that list.
 * @return the removed picture or NULL if an error occurs
 */
static Picture * remove_long(H264Context *h, int i, int ref_mask){
    Picture *pic;

    pic= h->long_ref[i];
    if (pic){
        if(unreference_pic(h, pic, ref_mask)){
            assert(h->long_ref[i]->long_ref == 1);
            h->long_ref[i]->long_ref= 0;
            h->long_ref[i]= NULL;
            h->long_ref_count--;
        }
    }

    return pic;
}

void ff_h264_remove_all_refs(H264Context *h){
    int i;

    for(i=0; i<16; i++){
        remove_long(h, i, 0);
    }
    assert(h->long_ref_count==0);

    for(i=0; i<h->short_ref_count; i++){
        unreference_pic(h, h->short_ref[i], 0);
        h->short_ref[i]= NULL;
    }
    h->short_ref_count=0;

    memset(h->default_ref_list, 0, sizeof(h->default_ref_list));
    memset(h->ref_list, 0, sizeof(h->ref_list));
}

/**
 * print short term list
 */
static void print_short_term(H264Context *h) {
    uint32_t i;
    if(h->s.avctx->debug&FF_DEBUG_MMCO) {
        av_log(h->s.avctx, AV_LOG_DEBUG, "short term list:\n");
        for(i=0; i<h->short_ref_count; i++){
            Picture *pic= h->short_ref[i];
            av_log(h->s.avctx, AV_LOG_DEBUG, "%d fn:%d poc:%d %p\n",
                   i, pic->frame_num, pic->poc, pic->f.data[0]);
        }
    }
}

/**
 * print long term list
 */
static void print_long_term(H264Context *h) {
    uint32_t i;
    if(h->s.avctx->debug&FF_DEBUG_MMCO) {
        av_log(h->s.avctx, AV_LOG_DEBUG, "long term list:\n");
        for(i = 0; i < 16; i++){
            Picture *pic= h->long_ref[i];
            if (pic) {
                av_log(h->s.avctx, AV_LOG_DEBUG, "%d fn:%d poc:%d %p\n",
                       i, pic->frame_num, pic->poc, pic->f.data[0]);
            }
        }
    }
}

static int check_opcodes(MMCO *mmco1, MMCO *mmco2, int n_mmcos)
{
    int i;

    for (i = 0; i < n_mmcos; i++) {
        if (mmco1[i].opcode != mmco2[i].opcode)
            return -1;
    }

    return 0;
}

int ff_generate_sliding_window_mmcos(H264Context *h, int first_slice)
{
    MpegEncContext * const s = &h->s;
<<<<<<< HEAD

    h->mmco_index= 0;
    if(h->short_ref_count && h->long_ref_count + h->short_ref_count >= h->sps.ref_frame_count &&
            !(FIELD_PICTURE && !s->first_field && s->current_picture_ptr->f.reference)) {
        h->mmco[0].opcode= MMCO_SHORT2UNUSED;
        h->mmco[0].short_pic_num= h->short_ref[ h->short_ref_count - 1 ]->frame_num;
        h->mmco_index= 1;
=======
    MMCO mmco_temp[MAX_MMCO_COUNT], *mmco = first_slice ? h->mmco : mmco_temp;
    int mmco_index = 0, i;

    assert(h->long_ref_count + h->short_ref_count <= h->sps.ref_frame_count);

    if (h->short_ref_count &&
        h->long_ref_count + h->short_ref_count == h->sps.ref_frame_count &&
        !(FIELD_PICTURE && !s->first_field &&
          s->current_picture_ptr->f.reference)) {
        mmco[0].opcode = MMCO_SHORT2UNUSED;
        mmco[0].short_pic_num = h->short_ref[h->short_ref_count - 1]->frame_num;
        mmco_index = 1;
>>>>>>> 0a837b63
        if (FIELD_PICTURE) {
            mmco[0].short_pic_num *= 2;
            mmco[1].opcode = MMCO_SHORT2UNUSED;
            mmco[1].short_pic_num = mmco[0].short_pic_num + 1;
            mmco_index = 2;
        }
    }

    if (first_slice) {
        h->mmco_index = mmco_index;
    } else if (!first_slice && mmco_index >= 0 &&
               (mmco_index != h->mmco_index ||
                (i = check_opcodes(h->mmco, mmco_temp, mmco_index)))) {
        av_log(h->s.avctx, AV_LOG_ERROR,
               "Inconsistent MMCO state between slices [%d, %d, %d]\n",
               mmco_index, h->mmco_index, i);
        return AVERROR_INVALIDDATA;
    }
    return 0;
}

int ff_h264_execute_ref_pic_marking(H264Context *h, MMCO *mmco, int mmco_count){
    MpegEncContext * const s = &h->s;
    int i, av_uninit(j);
    int current_ref_assigned=0, err=0;
    Picture *av_uninit(pic);

    if((s->avctx->debug&FF_DEBUG_MMCO) && mmco_count==0)
        av_log(h->s.avctx, AV_LOG_DEBUG, "no mmco here\n");

    for(i=0; i<mmco_count; i++){
        int av_uninit(structure), av_uninit(frame_num);
        if(s->avctx->debug&FF_DEBUG_MMCO)
            av_log(h->s.avctx, AV_LOG_DEBUG, "mmco:%d %d %d\n", h->mmco[i].opcode, h->mmco[i].short_pic_num, h->mmco[i].long_arg);

        if(   mmco[i].opcode == MMCO_SHORT2UNUSED
           || mmco[i].opcode == MMCO_SHORT2LONG){
            frame_num = pic_num_extract(h, mmco[i].short_pic_num, &structure);
            pic = find_short(h, frame_num, &j);
            if(!pic){
                if(mmco[i].opcode != MMCO_SHORT2LONG || !h->long_ref[mmco[i].long_arg]
                   || h->long_ref[mmco[i].long_arg]->frame_num != frame_num) {
                    av_log(h->s.avctx, AV_LOG_ERROR, "mmco: unref short failure\n");
                    err = AVERROR_INVALIDDATA;
                }
                continue;
            }
        }

        switch(mmco[i].opcode){
        case MMCO_SHORT2UNUSED:
            if(s->avctx->debug&FF_DEBUG_MMCO)
                av_log(h->s.avctx, AV_LOG_DEBUG, "mmco: unref short %d count %d\n", h->mmco[i].short_pic_num, h->short_ref_count);
            remove_short(h, frame_num, structure ^ PICT_FRAME);
            break;
        case MMCO_SHORT2LONG:
                if (h->long_ref[mmco[i].long_arg] != pic)
                    remove_long(h, mmco[i].long_arg, 0);

                remove_short_at_index(h, j);
                h->long_ref[ mmco[i].long_arg ]= pic;
                if (h->long_ref[ mmco[i].long_arg ]){
                    h->long_ref[ mmco[i].long_arg ]->long_ref=1;
                    h->long_ref_count++;
                }
            break;
        case MMCO_LONG2UNUSED:
            j = pic_num_extract(h, mmco[i].long_arg, &structure);
            pic = h->long_ref[j];
            if (pic) {
                remove_long(h, j, structure ^ PICT_FRAME);
            } else if(s->avctx->debug&FF_DEBUG_MMCO)
                av_log(h->s.avctx, AV_LOG_DEBUG, "mmco: unref long failure\n");
            break;
        case MMCO_LONG:
                    // Comment below left from previous code as it is an interresting note.
                    /* First field in pair is in short term list or
                     * at a different long term index.
                     * This is not allowed; see 7.4.3.3, notes 2 and 3.
                     * Report the problem and keep the pair where it is,
                     * and mark this field valid.
                     */

            if (h->long_ref[mmco[i].long_arg] != s->current_picture_ptr) {
                remove_long(h, mmco[i].long_arg, 0);

                h->long_ref[ mmco[i].long_arg ]= s->current_picture_ptr;
                h->long_ref[ mmco[i].long_arg ]->long_ref=1;
                h->long_ref_count++;
            }

            s->current_picture_ptr->f.reference |= s->picture_structure;
            current_ref_assigned=1;
            break;
        case MMCO_SET_MAX_LONG:
            assert(mmco[i].long_arg <= 16);
            // just remove the long term which index is greater than new max
            for(j = mmco[i].long_arg; j<16; j++){
                remove_long(h, j, 0);
            }
            break;
        case MMCO_RESET:
            while(h->short_ref_count){
                remove_short(h, h->short_ref[0]->frame_num, 0);
            }
            for(j = 0; j < 16; j++) {
                remove_long(h, j, 0);
            }
            h->frame_num=
            s->current_picture_ptr->frame_num= 0;
            h->mmco_reset = 1;
            s->current_picture_ptr->mmco_reset=1;
            for (j = 0; j < MAX_DELAYED_PIC_COUNT; j++)
                h->last_pocs[j] = INT_MIN;
            break;
        default: assert(0);
        }
    }

    if (!current_ref_assigned) {
        /* Second field of complementary field pair; the first field of
         * which is already referenced. If short referenced, it
         * should be first entry in short_ref. If not, it must exist
         * in long_ref; trying to put it on the short list here is an
         * error in the encoded bit stream (ref: 7.4.3.3, NOTE 2 and 3).
         */
        if (h->short_ref_count && h->short_ref[0] == s->current_picture_ptr) {
            /* Just mark the second field valid */
            s->current_picture_ptr->f.reference = PICT_FRAME;
        } else if (s->current_picture_ptr->long_ref) {
            av_log(h->s.avctx, AV_LOG_ERROR, "illegal short term reference "
                                             "assignment for second field "
                                             "in complementary field pair "
                                             "(first field is long term)\n");
            err = AVERROR_INVALIDDATA;
        } else {
            pic= remove_short(h, s->current_picture_ptr->frame_num, 0);
            if(pic){
                av_log(h->s.avctx, AV_LOG_ERROR, "illegal short term buffer state detected\n");
                err = AVERROR_INVALIDDATA;
            }

            if(h->short_ref_count)
                memmove(&h->short_ref[1], &h->short_ref[0], h->short_ref_count*sizeof(Picture*));

            h->short_ref[0]= s->current_picture_ptr;
            h->short_ref_count++;
            s->current_picture_ptr->f.reference |= s->picture_structure;
        }
    }

    if (h->long_ref_count + h->short_ref_count > FFMAX(h->sps.ref_frame_count, 1)){

        /* We have too many reference frames, probably due to corrupted
         * stream. Need to discard one frame. Prevents overrun of the
         * short_ref and long_ref buffers.
         */
        av_log(h->s.avctx, AV_LOG_ERROR,
               "number of reference frames (%d+%d) exceeds max (%d; probably "
               "corrupt input), discarding one\n",
               h->long_ref_count, h->short_ref_count, h->sps.ref_frame_count);
        err = AVERROR_INVALIDDATA;

        if (h->long_ref_count && !h->short_ref_count) {
            for (i = 0; i < 16; ++i)
                if (h->long_ref[i])
                    break;

            assert(i < 16);
            remove_long(h, i, 0);
        } else {
            pic = h->short_ref[h->short_ref_count - 1];
            remove_short(h, pic->frame_num, 0);
        }
    }

    print_short_term(h);
    print_long_term(h);

    if(err >= 0 && h->long_ref_count==0 && h->short_ref_count<=2 && h->pps.ref_count[0]<=1 + (s->picture_structure != PICT_FRAME) && s->current_picture_ptr->f.pict_type == AV_PICTURE_TYPE_I){
        s->current_picture_ptr->sync |= 1;
        if(!h->s.avctx->has_b_frames)
            h->sync = 2;
    }

    return (h->s.avctx->err_recognition & AV_EF_EXPLODE) ? err : 0;
}

int ff_h264_decode_ref_pic_marking(H264Context *h, GetBitContext *gb,
                                   int first_slice)
{
    MpegEncContext * const s = &h->s;
    int i, ret;
    MMCO mmco_temp[MAX_MMCO_COUNT], *mmco = first_slice ? h->mmco : mmco_temp;
    int mmco_index = 0;

    if (h->nal_unit_type == NAL_IDR_SLICE){ // FIXME fields
        s->broken_link = get_bits1(gb) - 1;
        if (get_bits1(gb)){
            mmco[0].opcode = MMCO_LONG;
            mmco[0].long_arg = 0;
            mmco_index = 1;
        }
    } else {
        if (get_bits1(gb)) { // adaptive_ref_pic_marking_mode_flag
            for (i = 0; i < MAX_MMCO_COUNT; i++) {
                MMCOOpcode opcode = get_ue_golomb_31(gb);

                mmco[i].opcode = opcode;
                if (opcode == MMCO_SHORT2UNUSED || opcode == MMCO_SHORT2LONG){
                    mmco[i].short_pic_num =
                        (h->curr_pic_num - get_ue_golomb(gb) - 1) &
                            (h->max_pic_num - 1);
#if 0
                    if (mmco[i].short_pic_num >= h->short_ref_count ||
                        h->short_ref[ mmco[i].short_pic_num ] == NULL){
                        av_log(s->avctx, AV_LOG_ERROR,
                               "illegal short ref in memory management control "
                               "operation %d\n", mmco);
                        return -1;
                    }
#endif
                }
                if (opcode == MMCO_SHORT2LONG || opcode == MMCO_LONG2UNUSED ||
                    opcode == MMCO_LONG || opcode == MMCO_SET_MAX_LONG) {
                    unsigned int long_arg = get_ue_golomb_31(gb);
                    if (long_arg >= 32 ||
                        (long_arg >= 16 && !(opcode == MMCO_SET_MAX_LONG &&
                                             long_arg == 16) &&
                         !(opcode == MMCO_LONG2UNUSED && FIELD_PICTURE))){
                        av_log(h->s.avctx, AV_LOG_ERROR,
                               "illegal long ref in memory management control "
                               "operation %d\n", opcode);
                        return -1;
                    }
                    mmco[i].long_arg = long_arg;
                }

                if (opcode > (unsigned) MMCO_LONG){
                    av_log(h->s.avctx, AV_LOG_ERROR,
                           "illegal memory management control operation %d\n",
                           opcode);
                    return -1;
                }
                if (opcode == MMCO_END)
                    break;
            }
            mmco_index = i;
        } else {
            if (first_slice) {
                ret = ff_generate_sliding_window_mmcos(h, first_slice);
                if (ret < 0 && s->avctx->err_recognition & AV_EF_EXPLODE)
                    return ret;
            }
            mmco_index = -1;
        }
    }

    if (first_slice && mmco_index != -1) {
        h->mmco_index = mmco_index;
    } else if (!first_slice && mmco_index >= 0 &&
               (mmco_index != h->mmco_index ||
                (i = check_opcodes(h->mmco, mmco_temp, mmco_index)))) {
        av_log(h->s.avctx, AV_LOG_ERROR,
               "Inconsistent MMCO state between slices [%d, %d, %d]\n",
               mmco_index, h->mmco_index, i);
        return AVERROR_INVALIDDATA;
    }

    return 0;
}<|MERGE_RESOLUTION|>--- conflicted
+++ resolved
@@ -495,28 +495,16 @@
 int ff_generate_sliding_window_mmcos(H264Context *h, int first_slice)
 {
     MpegEncContext * const s = &h->s;
-<<<<<<< HEAD
-
-    h->mmco_index= 0;
-    if(h->short_ref_count && h->long_ref_count + h->short_ref_count >= h->sps.ref_frame_count &&
-            !(FIELD_PICTURE && !s->first_field && s->current_picture_ptr->f.reference)) {
-        h->mmco[0].opcode= MMCO_SHORT2UNUSED;
-        h->mmco[0].short_pic_num= h->short_ref[ h->short_ref_count - 1 ]->frame_num;
-        h->mmco_index= 1;
-=======
     MMCO mmco_temp[MAX_MMCO_COUNT], *mmco = first_slice ? h->mmco : mmco_temp;
     int mmco_index = 0, i;
 
-    assert(h->long_ref_count + h->short_ref_count <= h->sps.ref_frame_count);
-
     if (h->short_ref_count &&
-        h->long_ref_count + h->short_ref_count == h->sps.ref_frame_count &&
+        h->long_ref_count + h->short_ref_count >= h->sps.ref_frame_count &&
         !(FIELD_PICTURE && !s->first_field &&
           s->current_picture_ptr->f.reference)) {
         mmco[0].opcode = MMCO_SHORT2UNUSED;
         mmco[0].short_pic_num = h->short_ref[h->short_ref_count - 1]->frame_num;
         mmco_index = 1;
->>>>>>> 0a837b63
         if (FIELD_PICTURE) {
             mmco[0].short_pic_num *= 2;
             mmco[1].opcode = MMCO_SHORT2UNUSED;
