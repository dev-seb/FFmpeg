--- conflicted
+++ resolved
@@ -80,11 +80,8 @@
     { "brand",    "Override major brand", offsetof(MOVMuxContext, major_brand),   AV_OPT_TYPE_STRING, {.str = NULL}, .flags = AV_OPT_FLAG_ENCODING_PARAM },
     { "use_editlist", "use edit list", offsetof(MOVMuxContext, use_editlist), AV_OPT_TYPE_INT, {.i64 = -1}, -1, 1, AV_OPT_FLAG_ENCODING_PARAM},
     { "fragment_index", "Fragment number of the next fragment", offsetof(MOVMuxContext, fragments), AV_OPT_TYPE_INT, {.i64 = 1}, 1, INT_MAX, AV_OPT_FLAG_ENCODING_PARAM},
-<<<<<<< HEAD
     { "mov_gamma", "gamma value for gama atom", offsetof(MOVMuxContext, gamma), AV_OPT_TYPE_FLOAT, {.dbl = 0.0 }, 0.0, 10, AV_OPT_FLAG_ENCODING_PARAM},
-=======
     { "frag_interleave", "Interleave samples within fragments (max number of consecutive samples, lower is tighter interleaving, but with more overhead)", offsetof(MOVMuxContext, frag_interleave), AV_OPT_TYPE_INT, {.i64 = 0}, 0, INT_MAX, AV_OPT_FLAG_ENCODING_PARAM },
->>>>>>> 2cb9c2fc
     { NULL },
 };
 
