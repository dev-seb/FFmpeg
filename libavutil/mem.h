--- conflicted
+++ resolved
@@ -56,11 +56,7 @@
     #define av_malloc_attrib
 #endif
 
-<<<<<<< HEAD
-#if (!defined(__INTEL_COMPILER) || __INTEL_COMPILER > 1200) && AV_GCC_VERSION_AT_LEAST(4,3)
-=======
 #if AV_GCC_VERSION_AT_LEAST(4,3)
->>>>>>> 4ec153bb
     #define av_alloc_size(n) __attribute__((alloc_size(n)))
 #else
     #define av_alloc_size(n)
