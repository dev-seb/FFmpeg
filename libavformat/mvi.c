--- conflicted
+++ resolved
@@ -96,19 +96,12 @@
     mvi->get_int = (vst->codec->width * vst->codec->height < (1 << 16)) ? avio_rl16 : avio_rl24;
 
     mvi->audio_frame_size   = ((uint64_t)mvi->audio_data_size << MVI_FRAC_BITS) / frames_count;
-<<<<<<< HEAD
-    if (!mvi->audio_frame_size) {
-        av_log(s, AV_LOG_ERROR, "audio_frame_size is 0\n");
-        return AVERROR_INVALIDDATA;
-    }
-=======
     if (mvi->audio_frame_size <= 1 << MVI_FRAC_BITS - 1) {
         av_log(s, AV_LOG_ERROR, "Invalid audio_data_size (%d) or frames_count (%d)\n",
                mvi->audio_data_size, frames_count);
         return AVERROR_INVALIDDATA;
     }
 
->>>>>>> 28ff439e
     mvi->audio_size_counter = (ast->codec->sample_rate * 830 / mvi->audio_frame_size - 1) * mvi->audio_frame_size;
     mvi->audio_size_left    = mvi->audio_data_size;
 
