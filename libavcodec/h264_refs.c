/*
 * H.26L/H.264/AVC/JVT/14496-10/... reference picture handling
 * Copyright (c) 2003 Michael Niedermayer <michaelni@gmx.at>
 *
 * This file is part of FFmpeg.
 *
 * FFmpeg is free software; you can redistribute it and/or
 * modify it under the terms of the GNU Lesser General Public
 * License as published by the Free Software Foundation; either
 * version 2.1 of the License, or (at your option) any later version.
 *
 * FFmpeg is distributed in the hope that it will be useful,
 * but WITHOUT ANY WARRANTY; without even the implied warranty of
 * MERCHANTABILITY or FITNESS FOR A PARTICULAR PURPOSE.  See the GNU
 * Lesser General Public License for more details.
 *
 * You should have received a copy of the GNU Lesser General Public
 * License along with FFmpeg; if not, write to the Free Software
 * Foundation, Inc., 51 Franklin Street, Fifth Floor, Boston, MA 02110-1301 USA
 */

/**
 * @file
 * H.264 / AVC / MPEG4 part10  reference picture handling.
 * @author Michael Niedermayer <michaelni@gmx.at>
 */

#include <inttypes.h>

#include "libavutil/avassert.h"
#include "internal.h"
#include "avcodec.h"
#include "h264.h"
#include "golomb.h"
#include "mpegutils.h"

#include <assert.h>


static void pic_as_field(H264Picture *pic, const int parity){
    int i;
    for (i = 0; i < 4; ++i) {
        if (parity == PICT_BOTTOM_FIELD)
            pic->f.data[i] += pic->f.linesize[i];
        pic->reference      = parity;
        pic->f.linesize[i] *= 2;
    }
    pic->poc= pic->field_poc[parity == PICT_BOTTOM_FIELD];
}

static int split_field_copy(H264Picture *dest, H264Picture *src, int parity, int id_add)
{
    int match = !!(src->reference & parity);

    if (match) {
        COPY_PICTURE(dest, src);
        if (parity != PICT_FRAME) {
            pic_as_field(dest, parity);
            dest->pic_id *= 2;
            dest->pic_id += id_add;
        }
    }

    return match;
}

static int build_def_list(H264Picture *def, int def_len,
                          H264Picture **in, int len, int is_long, int sel)
{
    int  i[2] = { 0 };
    int index = 0;

    while (i[0] < len || i[1] < len) {
        while (i[0] < len && !(in[i[0]] && (in[i[0]]->reference & sel)))
            i[0]++;
        while (i[1] < len && !(in[i[1]] && (in[i[1]]->reference & (sel ^ 3))))
            i[1]++;
        if (i[0] < len) {
            av_assert0(index < def_len);
            in[i[0]]->pic_id = is_long ? i[0] : in[i[0]]->frame_num;
            split_field_copy(&def[index++], in[i[0]++], sel, 1);
        }
        if (i[1] < len) {
            av_assert0(index < def_len);
            in[i[1]]->pic_id = is_long ? i[1] : in[i[1]]->frame_num;
            split_field_copy(&def[index++], in[i[1]++], sel ^ 3, 0);
        }
    }

    return index;
}

static int add_sorted(H264Picture **sorted, H264Picture **src, int len, int limit, int dir)
{
    int i, best_poc;
    int out_i = 0;

    for (;;) {
        best_poc = dir ? INT_MIN : INT_MAX;

        for (i = 0; i < len; i++) {
            const int poc = src[i]->poc;
            if (((poc > limit) ^ dir) && ((poc < best_poc) ^ dir)) {
                best_poc      = poc;
                sorted[out_i] = src[i];
            }
        }
        if (best_poc == (dir ? INT_MIN : INT_MAX))
            break;
        limit = sorted[out_i++]->poc - dir;
    }
    return out_i;
}

int ff_h264_fill_default_ref_list(H264Context *h, H264SliceContext *sl)
{
    int i, len;

    if (sl->slice_type_nos == AV_PICTURE_TYPE_B) {
        H264Picture *sorted[32];
        int cur_poc, list;
        int lens[2];

        if (FIELD_PICTURE(h))
            cur_poc = h->cur_pic_ptr->field_poc[h->picture_structure == PICT_BOTTOM_FIELD];
        else
            cur_poc = h->cur_pic_ptr->poc;

        for (list = 0; list < 2; list++) {
            len  = add_sorted(sorted,       h->short_ref, h->short_ref_count, cur_poc, 1 ^ list);
            len += add_sorted(sorted + len, h->short_ref, h->short_ref_count, cur_poc, 0 ^ list);
            av_assert0(len <= 32);

            len  = build_def_list(h->default_ref_list[list], FF_ARRAY_ELEMS(h->default_ref_list[0]),
                                  sorted, len, 0, h->picture_structure);
            len += build_def_list(h->default_ref_list[list] + len,
                                  FF_ARRAY_ELEMS(h->default_ref_list[0]) - len,
                                  h->long_ref, 16, 1, h->picture_structure);
            av_assert0(len <= 32);

            if (len < sl->ref_count[list])
                memset(&h->default_ref_list[list][len], 0, sizeof(H264Picture) * (sl->ref_count[list] - len));
            lens[list] = len;
        }

        if (lens[0] == lens[1] && lens[1] > 1) {
            for (i = 0; i < lens[0] &&
                        h->default_ref_list[0][i].f.buf[0]->buffer ==
                        h->default_ref_list[1][i].f.buf[0]->buffer; i++);
            if (i == lens[0]) {
                H264Picture tmp;
                COPY_PICTURE(&tmp, &h->default_ref_list[1][0]);
                COPY_PICTURE(&h->default_ref_list[1][0], &h->default_ref_list[1][1]);
                COPY_PICTURE(&h->default_ref_list[1][1], &tmp);
            }
        }
    } else {
        len  = build_def_list(h->default_ref_list[0], FF_ARRAY_ELEMS(h->default_ref_list[0]),
                              h->short_ref, h->short_ref_count, 0, h->picture_structure);
        len += build_def_list(h->default_ref_list[0] + len,
                              FF_ARRAY_ELEMS(h->default_ref_list[0]) - len,
                              h-> long_ref, 16, 1, h->picture_structure);
        av_assert0(len <= 32);

        if (len < sl->ref_count[0])
            memset(&h->default_ref_list[0][len], 0, sizeof(H264Picture) * (sl->ref_count[0] - len));
    }
#ifdef TRACE
    for (i = 0; i < sl->ref_count[0]; i++) {
        tprintf(h->avctx, "List0: %s fn:%d 0x%p\n",
                (h->default_ref_list[0][i].long_ref ? "LT" : "ST"),
                h->default_ref_list[0][i].pic_id,
                h->default_ref_list[0][i].f.data[0]);
    }
    if (sl->slice_type_nos == AV_PICTURE_TYPE_B) {
        for (i = 0; i < sl->ref_count[1]; i++) {
            tprintf(h->avctx, "List1: %s fn:%d 0x%p\n",
                    (h->default_ref_list[1][i].long_ref ? "LT" : "ST"),
                    h->default_ref_list[1][i].pic_id,
                    h->default_ref_list[1][i].f.data[0]);
        }
    }
#endif
    return 0;
}

static void print_short_term(H264Context *h);
static void print_long_term(H264Context *h);

/**
 * Extract structure information about the picture described by pic_num in
 * the current decoding context (frame or field). Note that pic_num is
 * picture number without wrapping (so, 0<=pic_num<max_pic_num).
 * @param pic_num picture number for which to extract structure information
 * @param structure one of PICT_XXX describing structure of picture
 *                      with pic_num
 * @return frame number (short term) or long term index of picture
 *         described by pic_num
 */
static int pic_num_extract(H264Context *h, int pic_num, int *structure)
{
    *structure = h->picture_structure;
    if (FIELD_PICTURE(h)) {
        if (!(pic_num & 1))
            /* opposite field */
            *structure ^= PICT_FRAME;
        pic_num >>= 1;
    }

    return pic_num;
}

int ff_h264_decode_ref_pic_list_reordering(H264Context *h, H264SliceContext *sl)
{
    int list, index, pic_structure, i;

    print_short_term(h);
    print_long_term(h);

    for (list = 0; list < sl->list_count; list++) {
        for (i = 0; i < sl->ref_count[list]; i++)
            COPY_PICTURE(&sl->ref_list[list][i], &h->default_ref_list[list][i]);

        if (get_bits1(&h->gb)) {    // ref_pic_list_modification_flag_l[01]
            int pred = h->curr_pic_num;

            for (index = 0; ; index++) {
                unsigned int modification_of_pic_nums_idc = get_ue_golomb_31(&h->gb);
                unsigned int pic_id;
                int i;
                H264Picture *ref = NULL;

                if (modification_of_pic_nums_idc == 3)
                    break;

                if (index >= sl->ref_count[list]) {
                    av_log(h->avctx, AV_LOG_ERROR, "reference count overflow\n");
                    return -1;
                }

                switch (modification_of_pic_nums_idc) {
                case 0:
                case 1: {
                    const unsigned int abs_diff_pic_num = get_ue_golomb(&h->gb) + 1;
                    int frame_num;

                    if (abs_diff_pic_num > h->max_pic_num) {
                        av_log(h->avctx, AV_LOG_ERROR,
                               "abs_diff_pic_num overflow\n");
                        return AVERROR_INVALIDDATA;
                    }

                    if (modification_of_pic_nums_idc == 0)
                        pred -= abs_diff_pic_num;
                    else
                        pred += abs_diff_pic_num;
                    pred &= h->max_pic_num - 1;

                    frame_num = pic_num_extract(h, pred, &pic_structure);

                    for (i = h->short_ref_count - 1; i >= 0; i--) {
                        ref = h->short_ref[i];
                        assert(ref->reference);
                        assert(!ref->long_ref);
                        if (ref->frame_num == frame_num &&
                            (ref->reference & pic_structure))
                            break;
                    }
                    if (i >= 0)
                        ref->pic_id = pred;
                    break;
                }
                case 2: {
                    int long_idx;
                    pic_id = get_ue_golomb(&h->gb); // long_term_pic_idx

                    long_idx = pic_num_extract(h, pic_id, &pic_structure);

                    if (long_idx > 31) {
                        av_log(h->avctx, AV_LOG_ERROR,
                               "long_term_pic_idx overflow\n");
                        return AVERROR_INVALIDDATA;
                    }
                    ref = h->long_ref[long_idx];
                    assert(!(ref && !ref->reference));
                    if (ref && (ref->reference & pic_structure)) {
                        ref->pic_id = pic_id;
                        assert(ref->long_ref);
                        i = 0;
                    } else {
                        i = -1;
                    }
                    break;
                }
                default:
                    av_log(h->avctx, AV_LOG_ERROR,
                           "illegal modification_of_pic_nums_idc %u\n",
                           modification_of_pic_nums_idc);
                    return AVERROR_INVALIDDATA;
                }

                if (i < 0) {
                    av_log(h->avctx, AV_LOG_ERROR,
                           "reference picture missing during reorder\n");
                    memset(&sl->ref_list[list][index], 0, sizeof(H264Picture)); // FIXME
                } else {
                    for (i = index; i + 1 < sl->ref_count[list]; i++) {
                        if (ref->long_ref == sl->ref_list[list][i].long_ref &&
                            ref->pic_id   == sl->ref_list[list][i].pic_id)
                            break;
                    }
                    for (; i > index; i--) {
                        COPY_PICTURE(&sl->ref_list[list][i], &sl->ref_list[list][i - 1]);
                    }
                    COPY_PICTURE(&sl->ref_list[list][index], ref);
                    if (FIELD_PICTURE(h)) {
                        pic_as_field(&sl->ref_list[list][index], pic_structure);
                    }
                }
            }
        }
    }
<<<<<<< HEAD
    for (list = 0; list < h->list_count; list++) {
        for (index = 0; index < h->ref_count[list]; index++) {
            if (   !h->ref_list[list][index].f.buf[0]
                || (!FIELD_PICTURE(h) && (h->ref_list[list][index].reference&3) != 3)) {
                int i;
                av_log(h->avctx, AV_LOG_ERROR, "Missing reference picture, default is %d\n", h->default_ref_list[list][0].poc);
                for (i = 0; i < FF_ARRAY_ELEMS(h->last_pocs); i++)
                    h->last_pocs[i] = INT_MIN;
                if (h->default_ref_list[list][0].f.buf[0]
                    && !(!FIELD_PICTURE(h) && (h->default_ref_list[list][0].reference&3) != 3))
                    COPY_PICTURE(&h->ref_list[list][index], &h->default_ref_list[list][0]);
=======
    for (list = 0; list < sl->list_count; list++) {
        for (index = 0; index < sl->ref_count[list]; index++) {
            if (!sl->ref_list[list][index].f.buf[0]) {
                av_log(h->avctx, AV_LOG_ERROR, "Missing reference picture\n");
                if (h->default_ref_list[list][0].f.buf[0])
                    COPY_PICTURE(&sl->ref_list[list][index], &h->default_ref_list[list][0]);
>>>>>>> 95eb35f3
                else
                    return -1;
            }
            av_assert0(av_buffer_get_ref_count(h->ref_list[list][index].f.buf[0]) > 0);
        }
    }

    return 0;
}

void ff_h264_fill_mbaff_ref_list(H264Context *h, H264SliceContext *sl)
{
    int list, i, j;
<<<<<<< HEAD
    for (list = 0; list < h->list_count; list++) {
        for (i = 0; i < h->ref_count[list]; i++) {
            H264Picture *frame = &h->ref_list[list][i];
            H264Picture *field = &h->ref_list[list][16 + 2 * i];
=======
    for (list = 0; list < 2; list++) { //FIXME try list_count
        for (i = 0; i < sl->ref_count[list]; i++) {
            H264Picture *frame = &sl->ref_list[list][i];
            H264Picture *field = &sl->ref_list[list][16 + 2 * i];
>>>>>>> 95eb35f3
            COPY_PICTURE(field, frame);
            for (j = 0; j < 3; j++)
                field[0].f.linesize[j] <<= 1;
            field[0].reference = PICT_TOP_FIELD;
            field[0].poc       = field[0].field_poc[0];
            COPY_PICTURE(field + 1, field);
            for (j = 0; j < 3; j++)
                field[1].f.data[j] += frame->f.linesize[j];
            field[1].reference = PICT_BOTTOM_FIELD;
            field[1].poc       = field[1].field_poc[1];

            sl->luma_weight[16 + 2 * i][list][0] = sl->luma_weight[16 + 2 * i + 1][list][0] = sl->luma_weight[i][list][0];
            sl->luma_weight[16 + 2 * i][list][1] = sl->luma_weight[16 + 2 * i + 1][list][1] = sl->luma_weight[i][list][1];
            for (j = 0; j < 2; j++) {
                sl->chroma_weight[16 + 2 * i][list][j][0] = sl->chroma_weight[16 + 2 * i + 1][list][j][0] = sl->chroma_weight[i][list][j][0];
                sl->chroma_weight[16 + 2 * i][list][j][1] = sl->chroma_weight[16 + 2 * i + 1][list][j][1] = sl->chroma_weight[i][list][j][1];
            }
        }
    }
}

/**
 * Mark a picture as no longer needed for reference. The refmask
 * argument allows unreferencing of individual fields or the whole frame.
 * If the picture becomes entirely unreferenced, but is being held for
 * display purposes, it is marked as such.
 * @param refmask mask of fields to unreference; the mask is bitwise
 *                anded with the reference marking of pic
 * @return non-zero if pic becomes entirely unreferenced (except possibly
 *         for display purposes) zero if one of the fields remains in
 *         reference
 */
static inline int unreference_pic(H264Context *h, H264Picture *pic, int refmask)
{
    int i;
    if (pic->reference &= refmask) {
        return 0;
    } else {
        for(i = 0; h->delayed_pic[i]; i++)
            if(pic == h->delayed_pic[i]){
                pic->reference = DELAYED_PIC_REF;
                break;
            }
        return 1;
    }
}

/**
 * Find a H264Picture in the short term reference list by frame number.
 * @param frame_num frame number to search for
 * @param idx the index into h->short_ref where returned picture is found
 *            undefined if no picture found.
 * @return pointer to the found picture, or NULL if no pic with the provided
 *                 frame number is found
 */
static H264Picture *find_short(H264Context *h, int frame_num, int *idx)
{
    int i;

    for (i = 0; i < h->short_ref_count; i++) {
        H264Picture *pic = h->short_ref[i];
        if (h->avctx->debug & FF_DEBUG_MMCO)
            av_log(h->avctx, AV_LOG_DEBUG, "%d %d %p\n", i, pic->frame_num, pic);
        if (pic->frame_num == frame_num) {
            *idx = i;
            return pic;
        }
    }
    return NULL;
}

/**
 * Remove a picture from the short term reference list by its index in
 * that list.  This does no checking on the provided index; it is assumed
 * to be valid. Other list entries are shifted down.
 * @param i index into h->short_ref of picture to remove.
 */
static void remove_short_at_index(H264Context *h, int i)
{
    assert(i >= 0 && i < h->short_ref_count);
    h->short_ref[i] = NULL;
    if (--h->short_ref_count)
        memmove(&h->short_ref[i], &h->short_ref[i + 1],
                (h->short_ref_count - i) * sizeof(H264Picture*));
}

/**
 *
 * @return the removed picture or NULL if an error occurs
 */
static H264Picture *remove_short(H264Context *h, int frame_num, int ref_mask)
{
    H264Picture *pic;
    int i;

    if (h->avctx->debug & FF_DEBUG_MMCO)
        av_log(h->avctx, AV_LOG_DEBUG, "remove short %d count %d\n", frame_num, h->short_ref_count);

    pic = find_short(h, frame_num, &i);
    if (pic) {
        if (unreference_pic(h, pic, ref_mask))
            remove_short_at_index(h, i);
    }

    return pic;
}

/**
 * Remove a picture from the long term reference list by its index in
 * that list.
 * @return the removed picture or NULL if an error occurs
 */
static H264Picture *remove_long(H264Context *h, int i, int ref_mask)
{
    H264Picture *pic;

    pic = h->long_ref[i];
    if (pic) {
        if (unreference_pic(h, pic, ref_mask)) {
            assert(h->long_ref[i]->long_ref == 1);
            h->long_ref[i]->long_ref = 0;
            h->long_ref[i]           = NULL;
            h->long_ref_count--;
        }
    }

    return pic;
}

void ff_h264_remove_all_refs(H264Context *h)
{
    int i;

    for (i = 0; i < 16; i++) {
        remove_long(h, i, 0);
    }
    assert(h->long_ref_count == 0);

    if (h->short_ref_count && !h->last_pic_for_ec.f.data[0]) {
        ff_h264_unref_picture(h, &h->last_pic_for_ec);
        ff_h264_ref_picture(h, &h->last_pic_for_ec, h->short_ref[0]);
    }

    for (i = 0; i < h->short_ref_count; i++) {
        unreference_pic(h, h->short_ref[i], 0);
        h->short_ref[i] = NULL;
    }
    h->short_ref_count = 0;

    memset(h->default_ref_list, 0, sizeof(h->default_ref_list));
    memset(h->ref_list, 0, sizeof(h->ref_list));
}

/**
 * print short term list
 */
static void print_short_term(H264Context *h)
{
    uint32_t i;
    if (h->avctx->debug & FF_DEBUG_MMCO) {
        av_log(h->avctx, AV_LOG_DEBUG, "short term list:\n");
        for (i = 0; i < h->short_ref_count; i++) {
            H264Picture *pic = h->short_ref[i];
            av_log(h->avctx, AV_LOG_DEBUG, "%"PRIu32" fn:%d poc:%d %p\n",
                   i, pic->frame_num, pic->poc, pic->f.data[0]);
        }
    }
}

/**
 * print long term list
 */
static void print_long_term(H264Context *h)
{
    uint32_t i;
    if (h->avctx->debug & FF_DEBUG_MMCO) {
        av_log(h->avctx, AV_LOG_DEBUG, "long term list:\n");
        for (i = 0; i < 16; i++) {
            H264Picture *pic = h->long_ref[i];
            if (pic) {
                av_log(h->avctx, AV_LOG_DEBUG, "%"PRIu32" fn:%d poc:%d %p\n",
                       i, pic->frame_num, pic->poc, pic->f.data[0]);
            }
        }
    }
}

static int check_opcodes(MMCO *mmco1, MMCO *mmco2, int n_mmcos)
{
    int i;

    for (i = 0; i < n_mmcos; i++) {
        if (mmco1[i].opcode != mmco2[i].opcode) {
            av_log(NULL, AV_LOG_ERROR, "MMCO opcode [%d, %d] at %d mismatches between slices\n",
                   mmco1[i].opcode, mmco2[i].opcode, i);
            return -1;
        }
    }

    return 0;
}

int ff_generate_sliding_window_mmcos(H264Context *h, int first_slice)
{
    MMCO mmco_temp[MAX_MMCO_COUNT], *mmco = first_slice ? h->mmco : mmco_temp;
    int mmco_index = 0, i = 0;

    if (h->short_ref_count &&
        h->long_ref_count + h->short_ref_count >= h->sps.ref_frame_count &&
        !(FIELD_PICTURE(h) && !h->first_field && h->cur_pic_ptr->reference)) {
        mmco[0].opcode        = MMCO_SHORT2UNUSED;
        mmco[0].short_pic_num = h->short_ref[h->short_ref_count - 1]->frame_num;
        mmco_index            = 1;
        if (FIELD_PICTURE(h)) {
            mmco[0].short_pic_num *= 2;
            mmco[1].opcode         = MMCO_SHORT2UNUSED;
            mmco[1].short_pic_num  = mmco[0].short_pic_num + 1;
            mmco_index             = 2;
        }
    }

    if (first_slice) {
        h->mmco_index = mmco_index;
    } else if (!first_slice && mmco_index >= 0 &&
               (mmco_index != h->mmco_index ||
                (i = check_opcodes(h->mmco, mmco_temp, mmco_index)))) {
        av_log(h->avctx, AV_LOG_ERROR,
               "Inconsistent MMCO state between slices [%d, %d]\n",
               mmco_index, h->mmco_index);
        return AVERROR_INVALIDDATA;
    }
    return 0;
}

int ff_h264_execute_ref_pic_marking(H264Context *h, MMCO *mmco, int mmco_count)
{
    int i, av_uninit(j);
    int pps_count;
    int current_ref_assigned = 0, err = 0;
    H264Picture *av_uninit(pic);

    if ((h->avctx->debug & FF_DEBUG_MMCO) && mmco_count == 0)
        av_log(h->avctx, AV_LOG_DEBUG, "no mmco here\n");

    for (i = 0; i < mmco_count; i++) {
        int av_uninit(structure), av_uninit(frame_num);
        if (h->avctx->debug & FF_DEBUG_MMCO)
            av_log(h->avctx, AV_LOG_DEBUG, "mmco:%d %d %d\n", h->mmco[i].opcode,
                   h->mmco[i].short_pic_num, h->mmco[i].long_arg);

        if (mmco[i].opcode == MMCO_SHORT2UNUSED ||
            mmco[i].opcode == MMCO_SHORT2LONG) {
            frame_num = pic_num_extract(h, mmco[i].short_pic_num, &structure);
            pic       = find_short(h, frame_num, &j);
            if (!pic) {
                if (mmco[i].opcode != MMCO_SHORT2LONG ||
                    !h->long_ref[mmco[i].long_arg]    ||
                    h->long_ref[mmco[i].long_arg]->frame_num != frame_num) {
                    av_log(h->avctx, h->short_ref_count ? AV_LOG_ERROR : AV_LOG_DEBUG, "mmco: unref short failure\n");
                    err = AVERROR_INVALIDDATA;
                }
                continue;
            }
        }

        switch (mmco[i].opcode) {
        case MMCO_SHORT2UNUSED:
            if (h->avctx->debug & FF_DEBUG_MMCO)
                av_log(h->avctx, AV_LOG_DEBUG, "mmco: unref short %d count %d\n",
                       h->mmco[i].short_pic_num, h->short_ref_count);
            remove_short(h, frame_num, structure ^ PICT_FRAME);
            break;
        case MMCO_SHORT2LONG:
                if (h->long_ref[mmco[i].long_arg] != pic)
                    remove_long(h, mmco[i].long_arg, 0);

                remove_short_at_index(h, j);
                h->long_ref[ mmco[i].long_arg ] = pic;
                if (h->long_ref[mmco[i].long_arg]) {
                    h->long_ref[mmco[i].long_arg]->long_ref = 1;
                    h->long_ref_count++;
                }
            break;
        case MMCO_LONG2UNUSED:
            j   = pic_num_extract(h, mmco[i].long_arg, &structure);
            pic = h->long_ref[j];
            if (pic) {
                remove_long(h, j, structure ^ PICT_FRAME);
            } else if (h->avctx->debug & FF_DEBUG_MMCO)
                av_log(h->avctx, AV_LOG_DEBUG, "mmco: unref long failure\n");
            break;
        case MMCO_LONG:
                    // Comment below left from previous code as it is an interresting note.
                    /* First field in pair is in short term list or
                     * at a different long term index.
                     * This is not allowed; see 7.4.3.3, notes 2 and 3.
                     * Report the problem and keep the pair where it is,
                     * and mark this field valid.
                     */
            if (h->short_ref[0] == h->cur_pic_ptr) {
                av_log(h->avctx, AV_LOG_ERROR, "mmco: cannot assign current picture to short and long at the same time\n");
                remove_short_at_index(h, 0);
            }

            if (h->long_ref[mmco[i].long_arg] != h->cur_pic_ptr) {
                if (h->cur_pic_ptr->long_ref) {
                    for(j=0; j<16; j++) {
                        if(h->long_ref[j] == h->cur_pic_ptr) {
                            remove_long(h, j, 0);
                            av_log(h->avctx, AV_LOG_ERROR, "mmco: cannot assign current picture to 2 long term references\n");
                        }
                    }
                }
                av_assert0(!h->cur_pic_ptr->long_ref);
                remove_long(h, mmco[i].long_arg, 0);

                h->long_ref[mmco[i].long_arg]           = h->cur_pic_ptr;
                h->long_ref[mmco[i].long_arg]->long_ref = 1;
                h->long_ref_count++;
            }

            h->cur_pic_ptr->reference |= h->picture_structure;
            current_ref_assigned = 1;
            break;
        case MMCO_SET_MAX_LONG:
            assert(mmco[i].long_arg <= 16);
            // just remove the long term which index is greater than new max
            for (j = mmco[i].long_arg; j < 16; j++) {
                remove_long(h, j, 0);
            }
            break;
        case MMCO_RESET:
            while (h->short_ref_count) {
                remove_short(h, h->short_ref[0]->frame_num, 0);
            }
            for (j = 0; j < 16; j++) {
                remove_long(h, j, 0);
            }
            h->frame_num  = h->cur_pic_ptr->frame_num = 0;
            h->mmco_reset = 1;
            h->cur_pic_ptr->mmco_reset = 1;
            for (j = 0; j < MAX_DELAYED_PIC_COUNT; j++)
                h->last_pocs[j] = INT_MIN;
            break;
        default: assert(0);
        }
    }

    if (!current_ref_assigned) {
        /* Second field of complementary field pair; the first field of
         * which is already referenced. If short referenced, it
         * should be first entry in short_ref. If not, it must exist
         * in long_ref; trying to put it on the short list here is an
         * error in the encoded bit stream (ref: 7.4.3.3, NOTE 2 and 3).
         */
        if (h->short_ref_count && h->short_ref[0] == h->cur_pic_ptr) {
            /* Just mark the second field valid */
            h->cur_pic_ptr->reference = PICT_FRAME;
        } else if (h->cur_pic_ptr->long_ref) {
            av_log(h->avctx, AV_LOG_ERROR, "illegal short term reference "
                                           "assignment for second field "
                                           "in complementary field pair "
                                           "(first field is long term)\n");
            err = AVERROR_INVALIDDATA;
        } else {
            pic = remove_short(h, h->cur_pic_ptr->frame_num, 0);
            if (pic) {
                av_log(h->avctx, AV_LOG_ERROR, "illegal short term buffer state detected\n");
                err = AVERROR_INVALIDDATA;
            }

            if (h->short_ref_count)
                memmove(&h->short_ref[1], &h->short_ref[0],
                        h->short_ref_count * sizeof(H264Picture*));

            h->short_ref[0] = h->cur_pic_ptr;
            h->short_ref_count++;
            h->cur_pic_ptr->reference |= h->picture_structure;
        }
    }

    if (h->long_ref_count + h->short_ref_count > FFMAX(h->sps.ref_frame_count, 1)) {

        /* We have too many reference frames, probably due to corrupted
         * stream. Need to discard one frame. Prevents overrun of the
         * short_ref and long_ref buffers.
         */
        av_log(h->avctx, AV_LOG_ERROR,
               "number of reference frames (%d+%d) exceeds max (%d; probably "
               "corrupt input), discarding one\n",
               h->long_ref_count, h->short_ref_count, h->sps.ref_frame_count);
        err = AVERROR_INVALIDDATA;

        if (h->long_ref_count && !h->short_ref_count) {
            for (i = 0; i < 16; ++i)
                if (h->long_ref[i])
                    break;

            assert(i < 16);
            remove_long(h, i, 0);
        } else {
            pic = h->short_ref[h->short_ref_count - 1];
            remove_short(h, pic->frame_num, 0);
        }
    }

    for (i = 0; i<h->short_ref_count; i++) {
        pic = h->short_ref[i];
        if (pic->invalid_gap) {
            int d = (h->cur_pic_ptr->frame_num - pic->frame_num) & ((1 << h->sps.log2_max_frame_num)-1);
            if (d > h->sps.ref_frame_count)
                remove_short(h, pic->frame_num, 0);
        }
    }

    print_short_term(h);
    print_long_term(h);

    pps_count = 0;
    for (i = 0; i < FF_ARRAY_ELEMS(h->pps_buffers); i++)
        pps_count += !!h->pps_buffers[i];

    if (   err >= 0
        && h->long_ref_count==0
        && (h->short_ref_count<=2 || h->pps.ref_count[0] <= 1 && h->pps.ref_count[1] <= 1 && pps_count == 1)
        && h->pps.ref_count[0]<=2 + (h->picture_structure != PICT_FRAME) + (2*!h->has_recovery_point)
        && h->cur_pic_ptr->f.pict_type == AV_PICTURE_TYPE_I){
        h->cur_pic_ptr->recovered |= 1;
        if(!h->avctx->has_b_frames)
            h->frame_recovered |= FRAME_RECOVERED_SEI;
    }

    return (h->avctx->err_recognition & AV_EF_EXPLODE) ? err : 0;
}

int ff_h264_decode_ref_pic_marking(H264Context *h, GetBitContext *gb,
                                   int first_slice)
{
    int i, ret;
    MMCO mmco_temp[MAX_MMCO_COUNT], *mmco = mmco_temp;
    int mmco_index = 0;

    if (h->nal_unit_type == NAL_IDR_SLICE) { // FIXME fields
        skip_bits1(gb); // broken_link
        if (get_bits1(gb)) {
            mmco[0].opcode   = MMCO_LONG;
            mmco[0].long_arg = 0;
            mmco_index       = 1;
        }
    } else {
        if (get_bits1(gb)) { // adaptive_ref_pic_marking_mode_flag
            for (i = 0; i < MAX_MMCO_COUNT; i++) {
                MMCOOpcode opcode = get_ue_golomb_31(gb);

                mmco[i].opcode = opcode;
                if (opcode == MMCO_SHORT2UNUSED || opcode == MMCO_SHORT2LONG) {
                    mmco[i].short_pic_num =
                        (h->curr_pic_num - get_ue_golomb(gb) - 1) &
                            (h->max_pic_num - 1);
#if 0
                    if (mmco[i].short_pic_num >= h->short_ref_count ||
                        !h->short_ref[mmco[i].short_pic_num]) {
                        av_log(s->avctx, AV_LOG_ERROR,
                               "illegal short ref in memory management control "
                               "operation %d\n", mmco);
                        return -1;
                    }
#endif
                }
                if (opcode == MMCO_SHORT2LONG || opcode == MMCO_LONG2UNUSED ||
                    opcode == MMCO_LONG || opcode == MMCO_SET_MAX_LONG) {
                    unsigned int long_arg = get_ue_golomb_31(gb);
                    if (long_arg >= 32 ||
                        (long_arg >= 16 && !(opcode == MMCO_SET_MAX_LONG &&
                                             long_arg == 16) &&
                         !(opcode == MMCO_LONG2UNUSED && FIELD_PICTURE(h)))) {
                        av_log(h->avctx, AV_LOG_ERROR,
                               "illegal long ref in memory management control "
                               "operation %d\n", opcode);
                        return -1;
                    }
                    mmco[i].long_arg = long_arg;
                }

                if (opcode > (unsigned) MMCO_LONG) {
                    av_log(h->avctx, AV_LOG_ERROR,
                           "illegal memory management control operation %d\n",
                           opcode);
                    return -1;
                }
                if (opcode == MMCO_END)
                    break;
            }
            mmco_index = i;
        } else {
            if (first_slice) {
                ret = ff_generate_sliding_window_mmcos(h, first_slice);
                if (ret < 0 && h->avctx->err_recognition & AV_EF_EXPLODE)
                    return ret;
            }
            mmco_index = -1;
        }
    }

    if (first_slice && mmco_index != -1) {
        memcpy(h->mmco, mmco_temp, sizeof(h->mmco));
        h->mmco_index = mmco_index;
    } else if (!first_slice && mmco_index >= 0 &&
               (mmco_index != h->mmco_index ||
                check_opcodes(h->mmco, mmco_temp, mmco_index))) {
        av_log(h->avctx, AV_LOG_ERROR,
               "Inconsistent MMCO state between slices [%d, %d]\n",
               mmco_index, h->mmco_index);
        return AVERROR_INVALIDDATA;
    }

    return 0;
}<|MERGE_RESOLUTION|>--- conflicted
+++ resolved
@@ -320,30 +320,21 @@
             }
         }
     }
-<<<<<<< HEAD
-    for (list = 0; list < h->list_count; list++) {
-        for (index = 0; index < h->ref_count[list]; index++) {
-            if (   !h->ref_list[list][index].f.buf[0]
-                || (!FIELD_PICTURE(h) && (h->ref_list[list][index].reference&3) != 3)) {
+    for (list = 0; list < sl->list_count; list++) {
+        for (index = 0; index < sl->ref_count[list]; index++) {
+            if (   !sl->ref_list[list][index].f.buf[0]
+                || (!FIELD_PICTURE(h) && (sl->ref_list[list][index].reference&3) != 3)) {
                 int i;
                 av_log(h->avctx, AV_LOG_ERROR, "Missing reference picture, default is %d\n", h->default_ref_list[list][0].poc);
                 for (i = 0; i < FF_ARRAY_ELEMS(h->last_pocs); i++)
                     h->last_pocs[i] = INT_MIN;
                 if (h->default_ref_list[list][0].f.buf[0]
                     && !(!FIELD_PICTURE(h) && (h->default_ref_list[list][0].reference&3) != 3))
-                    COPY_PICTURE(&h->ref_list[list][index], &h->default_ref_list[list][0]);
-=======
-    for (list = 0; list < sl->list_count; list++) {
-        for (index = 0; index < sl->ref_count[list]; index++) {
-            if (!sl->ref_list[list][index].f.buf[0]) {
-                av_log(h->avctx, AV_LOG_ERROR, "Missing reference picture\n");
-                if (h->default_ref_list[list][0].f.buf[0])
                     COPY_PICTURE(&sl->ref_list[list][index], &h->default_ref_list[list][0]);
->>>>>>> 95eb35f3
                 else
                     return -1;
             }
-            av_assert0(av_buffer_get_ref_count(h->ref_list[list][index].f.buf[0]) > 0);
+            av_assert0(av_buffer_get_ref_count(sl->ref_list[list][index].f.buf[0]) > 0);
         }
     }
 
@@ -353,17 +344,10 @@
 void ff_h264_fill_mbaff_ref_list(H264Context *h, H264SliceContext *sl)
 {
     int list, i, j;
-<<<<<<< HEAD
-    for (list = 0; list < h->list_count; list++) {
-        for (i = 0; i < h->ref_count[list]; i++) {
-            H264Picture *frame = &h->ref_list[list][i];
-            H264Picture *field = &h->ref_list[list][16 + 2 * i];
-=======
-    for (list = 0; list < 2; list++) { //FIXME try list_count
+    for (list = 0; list < sl->list_count; list++) {
         for (i = 0; i < sl->ref_count[list]; i++) {
             H264Picture *frame = &sl->ref_list[list][i];
             H264Picture *field = &sl->ref_list[list][16 + 2 * i];
->>>>>>> 95eb35f3
             COPY_PICTURE(field, frame);
             for (j = 0; j < 3; j++)
                 field[0].f.linesize[j] <<= 1;
@@ -514,7 +498,8 @@
     h->short_ref_count = 0;
 
     memset(h->default_ref_list, 0, sizeof(h->default_ref_list));
-    memset(h->ref_list, 0, sizeof(h->ref_list));
+    for (i = 0; i < h->nb_slice_ctx; i++)
+        memset(h->slice_ctx[i].ref_list, 0, sizeof(h->slice_ctx[i].ref_list));
 }
 
 /**
