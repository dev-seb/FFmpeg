/*
 * Copyright (c) 2012 Google, Inc.
 *
 * This file is part of FFmpeg.
 *
 * FFmpeg is free software; you can redistribute it and/or
 * modify it under the terms of the GNU Lesser General Public
 * License as published by the Free Software Foundation; either
 * version 2.1 of the License, or (at your option) any later version.
 *
 * FFmpeg is distributed in the hope that it will be useful,
 * but WITHOUT ANY WARRANTY; without even the implied warranty of
 * MERCHANTABILITY or FITNESS FOR A PARTICULAR PURPOSE.  See the GNU
 * Lesser General Public License for more details.
 *
 * You should have received a copy of the GNU Lesser General Public
 * License along with FFmpeg; if not, write to the Free Software
 * Foundation, Inc., 51 Franklin Street, Fifth Floor, Boston, MA 02110-1301 USA
 */

/**
 * @file
 * audio channel mapping filter
 */

#include <ctype.h>

#include "libavutil/avstring.h"
#include "libavutil/channel_layout.h"
#include "libavutil/common.h"
#include "libavutil/mathematics.h"
#include "libavutil/opt.h"
#include "libavutil/samplefmt.h"

#include "audio.h"
#include "avfilter.h"
#include "formats.h"
#include "internal.h"

struct ChannelMap {
    uint64_t in_channel;
    uint64_t out_channel;
    int in_channel_idx;
    int out_channel_idx;
};

enum MappingMode {
    MAP_NONE,
    MAP_ONE_INT,
    MAP_ONE_STR,
    MAP_PAIR_INT_INT,
    MAP_PAIR_INT_STR,
    MAP_PAIR_STR_INT,
    MAP_PAIR_STR_STR
};

#define MAX_CH 64
typedef struct ChannelMapContext {
    const AVClass *class;
    char *mapping_str;
    char *channel_layout_str;
    uint64_t output_layout;
    struct ChannelMap map[MAX_CH];
    int nch;
    enum MappingMode mode;
} ChannelMapContext;

#define OFFSET(x) offsetof(ChannelMapContext, x)
#define A AV_OPT_FLAG_AUDIO_PARAM
#define F AV_OPT_FLAG_FILTERING_PARAM
static const AVOption channelmap_options[] = {
    { "map", "A comma-separated list of input channel numbers in output order.",
          OFFSET(mapping_str),        AV_OPT_TYPE_STRING, .flags = A|F },
    { "channel_layout", "Output channel layout.",
          OFFSET(channel_layout_str), AV_OPT_TYPE_STRING, .flags = A|F },
    { NULL }
};

AVFILTER_DEFINE_CLASS(channelmap);

static char* split(char *message, char delim) {
    char *next = strchr(message, delim);
    if (next)
      *next++ = '\0';
    return next;
}

static int get_channel_idx(char **map, int *ch, char delim, int max_ch)
{
    char *next;
    int len;
    int n = 0;
    if (!*map)
        return AVERROR(EINVAL);
    next = split(*map, delim);
    if (!next && delim == '-')
        return AVERROR(EINVAL);
    len = strlen(*map);
    sscanf(*map, "%d%n", ch, &n);
    if (n != len)
        return AVERROR(EINVAL);
    if (*ch < 0 || *ch > max_ch)
        return AVERROR(EINVAL);
    *map = next;
    return 0;
}

static int get_channel(char **map, uint64_t *ch, char delim)
{
    char *next = split(*map, delim);
    if (!next && delim == '-')
        return AVERROR(EINVAL);
    *ch = av_get_channel_layout(*map);
    if (av_get_channel_layout_nb_channels(*ch) != 1)
        return AVERROR(EINVAL);
    *map = next;
    return 0;
}

static av_cold int channelmap_init(AVFilterContext *ctx)
{
    ChannelMapContext *s = ctx->priv;
    char *mapping, separator = '|';
    int map_entries = 0;
    char buf[256];
    enum MappingMode mode;
    uint64_t out_ch_mask = 0;
    int i;

    mapping = s->mapping_str;

    if (!mapping) {
        mode = MAP_NONE;
    } else {
        char *dash = strchr(mapping, '-');
        if (!dash) {  // short mapping
            if (av_isdigit(*mapping))
                mode = MAP_ONE_INT;
            else
                mode = MAP_ONE_STR;
        } else if (av_isdigit(*mapping)) {
            if (av_isdigit(*(dash+1)))
                mode = MAP_PAIR_INT_INT;
            else
                mode = MAP_PAIR_INT_STR;
        } else {
            if (av_isdigit(*(dash+1)))
                mode = MAP_PAIR_STR_INT;
            else
                mode = MAP_PAIR_STR_STR;
        }
#if FF_API_OLD_FILTER_OPTS
        if (strchr(mapping, ',')) {
            av_log(ctx, AV_LOG_WARNING, "This syntax is deprecated, use "
                   "'|' to separate the mappings.\n");
            separator = ',';
        }
#endif
    }

    if (mode != MAP_NONE) {
        char *sep = mapping;
        map_entries = 1;
        while ((sep = strchr(sep, separator))) {
            if (*++sep)  // Allow trailing comma
                map_entries++;
        }
    }

    if (map_entries > MAX_CH) {
        av_log(ctx, AV_LOG_ERROR, "Too many channels mapped: '%d'.\n", map_entries);
        return AVERROR(EINVAL);
    }

    for (i = 0; i < map_entries; i++) {
        int in_ch_idx = -1, out_ch_idx = -1;
        uint64_t in_ch = 0, out_ch = 0;
        static const char err[] = "Failed to parse channel map\n";
        switch (mode) {
        case MAP_ONE_INT:
            if (get_channel_idx(&mapping, &in_ch_idx, separator, MAX_CH) < 0) {
                av_log(ctx, AV_LOG_ERROR, err);
                return AVERROR(EINVAL);
            }
            s->map[i].in_channel_idx  = in_ch_idx;
            s->map[i].out_channel_idx = i;
            break;
        case MAP_ONE_STR:
            if (get_channel(&mapping, &in_ch, separator) < 0) {
                av_log(ctx, AV_LOG_ERROR, err);
                return AVERROR(EINVAL);
            }
            s->map[i].in_channel      = in_ch;
            s->map[i].out_channel_idx = i;
            break;
        case MAP_PAIR_INT_INT:
            if (get_channel_idx(&mapping, &in_ch_idx, '-', MAX_CH) < 0 ||
                get_channel_idx(&mapping, &out_ch_idx, separator, MAX_CH) < 0) {
                av_log(ctx, AV_LOG_ERROR, err);
                return AVERROR(EINVAL);
            }
            s->map[i].in_channel_idx  = in_ch_idx;
            s->map[i].out_channel_idx = out_ch_idx;
            break;
        case MAP_PAIR_INT_STR:
            if (get_channel_idx(&mapping, &in_ch_idx, '-', MAX_CH) < 0 ||
                get_channel(&mapping, &out_ch, separator) < 0 ||
                out_ch & out_ch_mask) {
                av_log(ctx, AV_LOG_ERROR, err);
                return AVERROR(EINVAL);
            }
            s->map[i].in_channel_idx  = in_ch_idx;
            s->map[i].out_channel     = out_ch;
            out_ch_mask |= out_ch;
            break;
        case MAP_PAIR_STR_INT:
            if (get_channel(&mapping, &in_ch, '-') < 0 ||
                get_channel_idx(&mapping, &out_ch_idx, separator, MAX_CH) < 0) {
                av_log(ctx, AV_LOG_ERROR, err);
                return AVERROR(EINVAL);
            }
            s->map[i].in_channel      = in_ch;
            s->map[i].out_channel_idx = out_ch_idx;
            break;
        case MAP_PAIR_STR_STR:
            if (get_channel(&mapping, &in_ch, '-') < 0 ||
                get_channel(&mapping, &out_ch, separator) < 0 ||
                out_ch & out_ch_mask) {
                av_log(ctx, AV_LOG_ERROR, err);
                return AVERROR(EINVAL);
            }
            s->map[i].in_channel = in_ch;
            s->map[i].out_channel = out_ch;
            out_ch_mask |= out_ch;
            break;
        }
    }
    s->mode          = mode;
    s->nch           = map_entries;
    s->output_layout = out_ch_mask ? out_ch_mask :
                       av_get_default_channel_layout(map_entries);

    if (s->channel_layout_str) {
        uint64_t fmt;
        if ((fmt = av_get_channel_layout(s->channel_layout_str)) == 0) {
            av_log(ctx, AV_LOG_ERROR, "Error parsing channel layout: '%s'.\n",
                   s->channel_layout_str);
            return AVERROR(EINVAL);
        }
        if (mode == MAP_NONE) {
            int i;
            s->nch = av_get_channel_layout_nb_channels(fmt);
            for (i = 0; i < s->nch; i++) {
                s->map[i].in_channel_idx  = i;
                s->map[i].out_channel_idx = i;
            }
        } else if (out_ch_mask && out_ch_mask != fmt) {
            av_get_channel_layout_string(buf, sizeof(buf), 0, out_ch_mask);
            av_log(ctx, AV_LOG_ERROR,
                   "Output channel layout '%s' does not match the list of channel mapped: '%s'.\n",
                   s->channel_layout_str, buf);
            return AVERROR(EINVAL);
        } else if (s->nch != av_get_channel_layout_nb_channels(fmt)) {
            av_log(ctx, AV_LOG_ERROR,
                   "Output channel layout %s does not match the number of channels mapped %d.\n",
                   s->channel_layout_str, s->nch);
            return AVERROR(EINVAL);
        }
        s->output_layout = fmt;
    }
    if (!s->output_layout) {
        av_log(ctx, AV_LOG_ERROR, "Output channel layout is not set and "
               "cannot be guessed from the maps.\n");
        return AVERROR(EINVAL);
    }

    if (mode == MAP_PAIR_INT_STR || mode == MAP_PAIR_STR_STR) {
        for (i = 0; i < s->nch; i++) {
            s->map[i].out_channel_idx = av_get_channel_layout_channel_index(
                s->output_layout, s->map[i].out_channel);
        }
    }

    return 0;
}

static int channelmap_query_formats(AVFilterContext *ctx)
{
    ChannelMapContext *s = ctx->priv;
<<<<<<< HEAD
    AVFilterChannelLayouts *layouts;

    ff_set_common_formats(ctx, ff_planar_sample_fmts());
    ff_set_common_samplerates(ctx, ff_all_samplerates());

    layouts = ff_all_channel_layouts();
    if (!layouts)
        return AVERROR(ENOMEM);

    ff_add_channel_layout(&s->channel_layouts, s->output_layout);
    ff_channel_layouts_ref(layouts, &ctx->inputs[0]->out_channel_layouts);
    ff_channel_layouts_ref(s->channel_layouts,       &ctx->outputs[0]->in_channel_layouts);
=======
    AVFilterChannelLayouts *channel_layouts = NULL;

    ff_add_channel_layout(&channel_layouts, s->output_layout);

    ff_set_common_formats(ctx, ff_planar_sample_fmts());
    ff_set_common_samplerates(ctx, ff_all_samplerates());
    ff_channel_layouts_ref(ff_all_channel_layouts(), &ctx->inputs[0]->out_channel_layouts);
    ff_channel_layouts_ref(channel_layouts,          &ctx->outputs[0]->in_channel_layouts);
>>>>>>> 22ecfcd4

    return 0;
}

static int channelmap_filter_frame(AVFilterLink *inlink, AVFrame *buf)
{
    AVFilterContext  *ctx = inlink->dst;
    AVFilterLink *outlink = ctx->outputs[0];
    const ChannelMapContext *s = ctx->priv;
    const int nch_in = av_get_channel_layout_nb_channels(inlink->channel_layout);
    const int nch_out = s->nch;
    int ch;
    uint8_t *source_planes[MAX_CH];

    memcpy(source_planes, buf->extended_data,
           nch_in * sizeof(source_planes[0]));

    if (nch_out > nch_in) {
        if (nch_out > FF_ARRAY_ELEMS(buf->data)) {
            uint8_t **new_extended_data =
                av_mallocz_array(nch_out, sizeof(*buf->extended_data));
            if (!new_extended_data) {
                av_frame_free(&buf);
                return AVERROR(ENOMEM);
            }
            if (buf->extended_data == buf->data) {
                buf->extended_data = new_extended_data;
            } else {
                av_free(buf->extended_data);
                buf->extended_data = new_extended_data;
            }
        } else if (buf->extended_data != buf->data) {
            av_free(buf->extended_data);
            buf->extended_data = buf->data;
        }
    }

    for (ch = 0; ch < nch_out; ch++) {
        buf->extended_data[s->map[ch].out_channel_idx] =
            source_planes[s->map[ch].in_channel_idx];
    }

    if (buf->data != buf->extended_data)
        memcpy(buf->data, buf->extended_data,
           FFMIN(FF_ARRAY_ELEMS(buf->data), nch_out) * sizeof(buf->data[0]));

    buf->channel_layout = outlink->channel_layout;
    av_frame_set_channels(buf, outlink->channels);

    return ff_filter_frame(outlink, buf);
}

static int channelmap_config_input(AVFilterLink *inlink)
{
    AVFilterContext *ctx = inlink->dst;
    ChannelMapContext *s = ctx->priv;
    int nb_channels = av_get_channel_layout_nb_channels(inlink->channel_layout);
    int i, err = 0;
    const char *channel_name;
    char layout_name[256];

    for (i = 0; i < s->nch; i++) {
        struct ChannelMap *m = &s->map[i];

        if (s->mode == MAP_PAIR_STR_INT || s->mode == MAP_PAIR_STR_STR) {
            m->in_channel_idx = av_get_channel_layout_channel_index(
                inlink->channel_layout, m->in_channel);
        }

        if (m->in_channel_idx < 0 || m->in_channel_idx >= nb_channels) {
            av_get_channel_layout_string(layout_name, sizeof(layout_name),
                                         0, inlink->channel_layout);
            if (m->in_channel) {
                channel_name = av_get_channel_name(m->in_channel);
                av_log(ctx, AV_LOG_ERROR,
                       "input channel '%s' not available from input layout '%s'\n",
                       channel_name, layout_name);
            } else {
                av_log(ctx, AV_LOG_ERROR,
                       "input channel #%d not available from input layout '%s'\n",
                       m->in_channel_idx, layout_name);
            }
            err = AVERROR(EINVAL);
        }
    }

    return err;
}

static const AVFilterPad avfilter_af_channelmap_inputs[] = {
    {
        .name           = "default",
        .type           = AVMEDIA_TYPE_AUDIO,
        .filter_frame   = channelmap_filter_frame,
        .config_props   = channelmap_config_input,
        .needs_writable = 1,
    },
    { NULL }
};

static const AVFilterPad avfilter_af_channelmap_outputs[] = {
    {
        .name = "default",
        .type = AVMEDIA_TYPE_AUDIO
    },
    { NULL }
};

AVFilter ff_af_channelmap = {
    .name          = "channelmap",
    .description   = NULL_IF_CONFIG_SMALL("Remap audio channels."),
    .init          = channelmap_init,
    .query_formats = channelmap_query_formats,
    .priv_size     = sizeof(ChannelMapContext),
    .priv_class    = &channelmap_class,
    .inputs        = avfilter_af_channelmap_inputs,
    .outputs       = avfilter_af_channelmap_outputs,
};<|MERGE_RESOLUTION|>--- conflicted
+++ resolved
@@ -287,8 +287,10 @@
 static int channelmap_query_formats(AVFilterContext *ctx)
 {
     ChannelMapContext *s = ctx->priv;
-<<<<<<< HEAD
     AVFilterChannelLayouts *layouts;
+    AVFilterChannelLayouts *channel_layouts = NULL;
+
+    ff_add_channel_layout(&channel_layouts, s->output_layout);
 
     ff_set_common_formats(ctx, ff_planar_sample_fmts());
     ff_set_common_samplerates(ctx, ff_all_samplerates());
@@ -297,19 +299,8 @@
     if (!layouts)
         return AVERROR(ENOMEM);
 
-    ff_add_channel_layout(&s->channel_layouts, s->output_layout);
     ff_channel_layouts_ref(layouts, &ctx->inputs[0]->out_channel_layouts);
-    ff_channel_layouts_ref(s->channel_layouts,       &ctx->outputs[0]->in_channel_layouts);
-=======
-    AVFilterChannelLayouts *channel_layouts = NULL;
-
-    ff_add_channel_layout(&channel_layouts, s->output_layout);
-
-    ff_set_common_formats(ctx, ff_planar_sample_fmts());
-    ff_set_common_samplerates(ctx, ff_all_samplerates());
-    ff_channel_layouts_ref(ff_all_channel_layouts(), &ctx->inputs[0]->out_channel_layouts);
     ff_channel_layouts_ref(channel_layouts,          &ctx->outputs[0]->in_channel_layouts);
->>>>>>> 22ecfcd4
 
     return 0;
 }
