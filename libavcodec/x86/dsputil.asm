--- conflicted
+++ resolved
@@ -1355,13 +1355,10 @@
 %endif
 .end:
     RET
-<<<<<<< HEAD
-=======
 %endmacro
 
 INIT_XMM sse2
 BSWAP32_BUF
 
 INIT_XMM ssse3
-BSWAP32_BUF
->>>>>>> 8c3849bc
+BSWAP32_BUF